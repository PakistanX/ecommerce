{
  "name": "edx-ecommerce",
  "license": "AGPL-3.0",
  "repository": {
    "type": "git",
    "url": "git://github.com/edx/ecommerce"
  },
  "dependencies": {
    "bower": "1.8.8",
<<<<<<< HEAD
    "jquery": "3.5.0",
=======
    "jquery": "^3.5.0",
>>>>>>> 726ed9d0
    "requirejs": "2.3.3"
  },
  "devDependencies": {
    "apple-pay-js-stubs": "1.0.4",
    "eslint": "3.19.0",
    "eslint-config-edx-es5": "3.0.0",
    "geckodriver": "1.6.1",
    "gulp": "4.0.2",
    "gulp-eslint": "3.0.1",
    "jasmine-core": "2.6.1",
    "jasmine-jquery": "2.1.1",
    "karma": "1.5.0",
    "karma-chrome-launcher": "2.2.0",
    "karma-coverage": "1.1.1",
    "karma-coverage-allsources": "0.0.4",
    "karma-firefox-launcher": "1.2.0",
    "karma-jasmine": "1.1.0",
    "karma-requirejs": "1.1.0",
    "karma-selenium-webdriver-launcher": "0.0.4",
    "karma-sinon": "1.0.5",
    "karma-spec-reporter": "0.0.26",
    "selenium-webdriver": "3.4.0",
    "sinon": "2.3.8"
  }
}<|MERGE_RESOLUTION|>--- conflicted
+++ resolved
@@ -7,11 +7,7 @@
   },
   "dependencies": {
     "bower": "1.8.8",
-<<<<<<< HEAD
-    "jquery": "3.5.0",
-=======
     "jquery": "^3.5.0",
->>>>>>> 726ed9d0
     "requirejs": "2.3.3"
   },
   "devDependencies": {
