--- conflicted
+++ resolved
@@ -724,11 +724,7 @@
                 user_email=self.get_assigned_to(obj),
                 status__in=[OFFER_ASSIGNED, OFFER_ASSIGNMENT_EMAIL_PENDING],
             ).count()
-<<<<<<< HEAD
-            return {'used': 0, 'available': num_assignments}
-=======
             return {'used': 0, 'total': num_assignments}
->>>>>>> 2ddef4c5
 
 
 class PartialRedeemedCodeUsageSerializer(CodeUsageSerializer):  # pylint: disable=abstract-method
@@ -749,11 +745,7 @@
                 voucher__code=self.get_code(obj),
                 user__email=self.get_assigned_to(obj)
             ).count()
-<<<<<<< HEAD
-            return {'used': num_applications, 'available': num_assignments + num_applications}
-=======
             return {'used': num_applications, 'total': num_assignments + num_applications}
->>>>>>> 2ddef4c5
 
 
 class RedeemedCodeUsageSerializer(CodeUsageSerializer):  # pylint: disable=abstract-method
@@ -769,11 +761,7 @@
             voucher__code=self.get_code(obj),
             user__email=self.get_assigned_to(obj)
         ).count()
-<<<<<<< HEAD
-        return {'used': num_applications, 'available': num_applications}
-=======
         return {'used': num_applications, 'total': num_applications}
->>>>>>> 2ddef4c5
 
 
 class CategorySerializer(serializers.ModelSerializer):
