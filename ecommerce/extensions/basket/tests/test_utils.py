import datetime
import json
from uuid import uuid4

import ddt
import httpretty
import mock
import pytz
import requests
from django.db import transaction
from oscar.core.loading import get_model
from oscar.test.factories import BasketFactory, ProductFactory, RangeFactory, VoucherFactory

from ecommerce.core.constants import ENROLLMENT_CODE_PRODUCT_CLASS_NAME
from ecommerce.core.tests import toggle_switch
from ecommerce.courses.tests.factories import CourseFactory
from ecommerce.entitlements.utils import create_or_update_course_entitlement
from ecommerce.extensions.basket.tests.mixins import BasketMixin
from ecommerce.extensions.basket.utils import (
    ENTERPRISE_CATALOG_ATTRIBUTE_TYPE,
    add_utm_params_to_url,
    attribute_cookie_data,
    get_basket_switch_data,
    prepare_basket
)
from ecommerce.extensions.catalogue.tests.mixins import DiscoveryTestMixin
from ecommerce.extensions.order.constants import DISABLE_REPEAT_ORDER_CHECK_SWITCH_NAME
from ecommerce.extensions.order.exceptions import AlreadyPlacedOrderException
from ecommerce.extensions.order.utils import UserAlreadyPlacedOrder
from ecommerce.extensions.partner.models import StockRecord
from ecommerce.extensions.test.factories import create_order, prepare_voucher
from ecommerce.referrals.models import Referral
from ecommerce.tests.testcases import TestCase, TransactionTestCase

Benefit = get_model('offer', 'Benefit')
Basket = get_model('basket', 'Basket')
BasketAttribute = get_model('basket', 'BasketAttribute')
BasketAttributeType = get_model('basket', 'BasketAttributeType')
BUNDLE = 'bundle_identifier'
Option = get_model('catalogue', 'Option')
Product = get_model('catalogue', 'Product')
ProductClass = get_model('catalogue', 'ProductClass')


def timeoutException():
    raise requests.Timeout('Connection timed out')


@ddt.ddt
class BasketUtilsTests(DiscoveryTestMixin, BasketMixin, TestCase):
    """ Tests for basket utility functions. """

    def setUp(self):
        super(BasketUtilsTests, self).setUp()
        self.request.user = self.create_user()
        self.site_configuration.utm_cookie_name = 'test.edx.utm'
        toggle_switch(DISABLE_REPEAT_ORDER_CHECK_SWITCH_NAME, False)

    def mock_embargo_api(self, body=None, status=200):
        httpretty.register_uri(
            httpretty.GET,
            self.site_configuration.build_lms_url('/api/embargo/v1/course_access/'),
            status=status,
            body=body,
            content_type='application/json'
        )

    def test_add_utm_params_to_url(self):
        url = add_utm_params_to_url('/basket', [('utm_param', 'test'), ('other_param', 'test2')])
        self.assertEqual(url, '/basket?utm_param=test')

    def test_prepare_basket_with_voucher(self):
        """ Verify a basket is returned and contains a voucher and the voucher is applied. """
        # Prepare a product with price of 100 and a voucher with 10% discount for that product.
        product = ProductFactory(stockrecords__price_excl_tax=100)
        new_range = RangeFactory(products=[product, ])
        voucher, product = prepare_voucher(_range=new_range, benefit_value=10)

        stock_record = StockRecord.objects.get(product=product)
        self.assertEqual(stock_record.price_excl_tax, 100.00)

        basket = prepare_basket(self.request, [product], voucher)
        self.assertIsNotNone(basket)
        self.assertEqual(basket.status, Basket.OPEN)
        self.assertEqual(basket.lines.count(), 1)
        self.assertEqual(basket.lines.first().product, product)
        self.assertEqual(basket.vouchers.count(), 1)
        self.assertIsNotNone(basket.applied_offers())
        self.assertEqual(basket.total_discount, 10.00)
        self.assertEqual(basket.total_excl_tax, 90.00)

    def test_prepare_basket_enrollment_with_voucher(self):
        """Verify the basket does not contain a voucher if enrollment code is added to it."""
        course = CourseFactory()
        course.create_or_update_seat('verified', False, 10, self.partner, create_enrollment_code=True)
        enrollment_code = Product.objects.get(product_class__name=ENROLLMENT_CODE_PRODUCT_CLASS_NAME)
        voucher, product = prepare_voucher()

        basket = prepare_basket(self.request, [product], voucher)
        self.assertIsNotNone(basket)
        self.assertEqual(basket.all_lines()[0].product, product)
        self.assertTrue(basket.contains_a_voucher)

        basket = prepare_basket(self.request, [enrollment_code], voucher)
        self.assertIsNotNone(basket)
        self.assertEqual(basket.all_lines()[0].product, enrollment_code)
        self.assertFalse(basket.contains_a_voucher)

    def test_multiple_vouchers(self):
        """ Verify only the last entered voucher is contained in the basket. """
        product = ProductFactory()
        voucher1 = VoucherFactory(code='FIRST')
        basket = prepare_basket(self.request, [product], voucher1)
        self.assertEqual(basket.vouchers.count(), 1)
        self.assertEqual(basket.vouchers.first(), voucher1)

        voucher2 = VoucherFactory(code='SECOND')
        new_basket = prepare_basket(self.request, [product], voucher2)
        self.assertEqual(basket, new_basket)
        self.assertEqual(new_basket.vouchers.count(), 1)
        self.assertEqual(new_basket.vouchers.first(), voucher2)

    def test_prepare_basket_without_voucher(self):
        """ Verify a basket is returned and does not contain a voucher. """
        product = ProductFactory()
        basket = prepare_basket(self.request, [product])
        self.assertIsNotNone(basket)
        self.assertEqual(basket.status, Basket.OPEN)
        self.assertEqual(basket.lines.count(), 1)
        self.assertEqual(basket.lines.first().product, product)
        self.assertFalse(basket.vouchers.all())
        self.assertFalse(basket.applied_offers())

    def test_prepare_basket_with_multiple_products(self):
        """ Verify a basket is returned and only contains a single product. """
        product1 = ProductFactory(stockrecords__partner__short_code='test1')
        product2 = ProductFactory(stockrecords__partner__short_code='test2')
        prepare_basket(self.request, [product1])
        basket = prepare_basket(self.request, [product2])
        self.assertIsNotNone(basket)
        self.assertEqual(basket.status, Basket.OPEN)
        self.assertEqual(basket.lines.count(), 1)
        self.assertEqual(basket.lines.first().product, product2)
        self.assertEqual(basket.product_quantity(product2), 1)

    def test_prepare_basket_calls_attribution_method(self):
        """ Verify a basket is returned and referral method called. """
        with mock.patch('ecommerce.extensions.basket.utils.attribute_cookie_data') as mock_attr_method:
            product = ProductFactory()
            basket = prepare_basket(self.request, [product])
            mock_attr_method.assert_called_with(basket, self.request)

    @httpretty.activate
    def test_prepare_basket_embargo_check_fail(self):
        """ Verify an empty basket is returned after embargo check fails. """
        self.site_configuration.enable_embargo_check = True
        self.mock_access_token_response()
        self.mock_embargo_api(body=json.dumps({'access': False}))
        course = CourseFactory()
        product = course.create_or_update_seat('verified', False, 10, self.partner)
        basket = prepare_basket(self.request, [product])
        self.assertEqual(basket.lines.count(), 0)

    @httpretty.activate
    def test_prepare_basket_embargo_with_enrollment_code(self):
        """ Verify a basket is returned after adding enrollment code. """
        self.site_configuration.enable_embargo_check = True
        self.mock_access_token_response()
        self.mock_embargo_api(body=json.dumps({'access': True}))
        course = CourseFactory()
        course.create_or_update_seat('verified', False, 10, self.partner, create_enrollment_code=True)
        product = Product.objects.get(product_class__name=ENROLLMENT_CODE_PRODUCT_CLASS_NAME)
        basket = prepare_basket(self.request, [product])
        self.assertEqual(basket.lines.count(), 1)

    @httpretty.activate
    def test_prepare_basket_embargo_check_exception(self):
        """ Verify embargo check passes when API call throws an exception. """
        self.site_configuration.enable_embargo_check = True
        self.mock_access_token_response()
        self.mock_embargo_api(body=timeoutException)
        course = CourseFactory()
        product = course.create_or_update_seat('verified', False, 10, self.partner)
        basket = prepare_basket(self.request, [product])
        self.assertEqual(basket.lines.count(), 1)

    def test_attribute_cookie_data_affiliate_cookie_lifecycle(self):
        """ Verify a basket is returned and referral captured if there is cookie info """

        # If there is no cookie info, verify no referral is created.
        basket = BasketFactory(owner=self.request.user, site=self.request.site)
        attribute_cookie_data(basket, self.request)
        with self.assertRaises(Referral.DoesNotExist):
            Referral.objects.get(basket=basket)

        # If there is cookie info, verify a referral is captured
        affiliate_id = 'test_affiliate'
        self.request.COOKIES['affiliate_id'] = affiliate_id
        attribute_cookie_data(basket, self.request)
        # test affiliate id from cookie saved in referral
        referral = Referral.objects.get(basket_id=basket.id)
        self.assertEqual(referral.affiliate_id, affiliate_id)

        # update cookie
        new_affiliate_id = 'new_affiliate'
        self.request.COOKIES['affiliate_id'] = new_affiliate_id
        attribute_cookie_data(basket, self.request)

        # test new affiliate id saved
        referral = Referral.objects.get(basket_id=basket.id)
        self.assertEqual(referral.affiliate_id, new_affiliate_id)

        # expire cookie
        del self.request.COOKIES['affiliate_id']
        attribute_cookie_data(basket, self.request)

        # test referral record is deleted when no cookie set
        with self.assertRaises(Referral.DoesNotExist):
            Referral.objects.get(basket_id=basket.id)

    def test_attribute_cookie_data_utm_cookie_lifecycle(self):
        """ Verify a basket is returned and referral captured. """
        utm_source = 'test-source'
        utm_medium = 'test-medium'
        utm_campaign = 'test-campaign'
        utm_term = 'test-term'
        utm_content = 'test-content'
        utm_created_at = 1475590280823
        expected_created_at = datetime.datetime.fromtimestamp(int(utm_created_at) / float(1000), tz=pytz.UTC)

        utm_cookie = {
            'utm_source': utm_source,
            'utm_medium': utm_medium,
            'utm_campaign': utm_campaign,
            'utm_term': utm_term,
            'utm_content': utm_content,
            'created_at': utm_created_at,
        }

        self.request.COOKIES[self.site_configuration.utm_cookie_name] = json.dumps(utm_cookie)
        basket = BasketFactory(owner=self.request.user, site=self.request.site)
        attribute_cookie_data(basket, self.request)

        # test utm data from cookie saved in referral
        referral = Referral.objects.get(basket_id=basket.id)
        self.assertEqual(referral.utm_source, utm_source)
        self.assertEqual(referral.utm_medium, utm_medium)
        self.assertEqual(referral.utm_campaign, utm_campaign)
        self.assertEqual(referral.utm_term, utm_term)
        self.assertEqual(referral.utm_content, utm_content)
        self.assertEqual(referral.utm_created_at, expected_created_at)

        # update cookie
        utm_source = 'test-source-new'
        utm_medium = 'test-medium-new'
        utm_campaign = 'test-campaign-new'
        utm_term = 'test-term-new'
        utm_content = 'test-content-new'
        utm_created_at = 1470590000000
        expected_created_at = datetime.datetime.fromtimestamp(int(utm_created_at) / float(1000), tz=pytz.UTC)

        new_utm_cookie = {
            'utm_source': utm_source,
            'utm_medium': utm_medium,
            'utm_campaign': utm_campaign,
            'utm_term': utm_term,
            'utm_content': utm_content,
            'created_at': utm_created_at,
        }
        self.request.COOKIES[self.site_configuration.utm_cookie_name] = json.dumps(new_utm_cookie)
        attribute_cookie_data(basket, self.request)

        # test new utm data saved
        referral = Referral.objects.get(basket_id=basket.id)
        self.assertEqual(referral.utm_source, utm_source)
        self.assertEqual(referral.utm_medium, utm_medium)
        self.assertEqual(referral.utm_campaign, utm_campaign)
        self.assertEqual(referral.utm_term, utm_term)
        self.assertEqual(referral.utm_content, utm_content)
        self.assertEqual(referral.utm_created_at, expected_created_at)

        # expire cookie
        del self.request.COOKIES[self.site_configuration.utm_cookie_name]
        attribute_cookie_data(basket, self.request)

        # test referral record is deleted when no cookie set
        with self.assertRaises(Referral.DoesNotExist):
            Referral.objects.get(basket_id=basket.id)

    def test_attribute_cookie_data_multiple_cookies(self):
        """ Verify a basket is returned and referral captured. """
        utm_source = 'test-source'
        utm_medium = 'test-medium'
        utm_campaign = 'test-campaign'
        utm_term = 'test-term'
        utm_content = 'test-content'
        utm_created_at = 1475590280823

        utm_cookie = {
            'utm_source': utm_source,
            'utm_medium': utm_medium,
            'utm_campaign': utm_campaign,
            'utm_term': utm_term,
            'utm_content': utm_content,
            'created_at': utm_created_at,
        }

        affiliate_id = 'affiliate'

        self.request.COOKIES[self.site_configuration.utm_cookie_name] = json.dumps(utm_cookie)
        self.request.COOKIES['affiliate_id'] = affiliate_id
        basket = BasketFactory(owner=self.request.user, site=self.request.site)
        attribute_cookie_data(basket, self.request)

        # test affiliate id & UTM data from cookie saved in referral
        referral = Referral.objects.get(basket_id=basket.id)
        expected_created_at = datetime.datetime.fromtimestamp(int(utm_created_at) / float(1000), tz=pytz.UTC)
        self.assertEqual(referral.utm_source, utm_source)
        self.assertEqual(referral.utm_medium, utm_medium)
        self.assertEqual(referral.utm_campaign, utm_campaign)
        self.assertEqual(referral.utm_term, utm_term)
        self.assertEqual(referral.utm_content, utm_content)
        self.assertEqual(referral.utm_created_at, expected_created_at)
        self.assertEqual(referral.affiliate_id, affiliate_id)

        # expire 1 cookie
        del self.request.COOKIES[self.site_configuration.utm_cookie_name]
        attribute_cookie_data(basket, self.request)

        # test affiliate id still saved in referral but utm data removed
        referral = Referral.objects.get(basket_id=basket.id)
        self.assertEqual(referral.utm_source, '')
        self.assertEqual(referral.utm_medium, '')
        self.assertEqual(referral.utm_campaign, '')
        self.assertEqual(referral.utm_term, '')
        self.assertEqual(referral.utm_content, '')
        self.assertIsNone(referral.utm_created_at)
        self.assertEqual(referral.affiliate_id, affiliate_id)

        # expire other cookie
        del self.request.COOKIES['affiliate_id']
        attribute_cookie_data(basket, self.request)

        # test referral record is deleted when no cookies are set
        with self.assertRaises(Referral.DoesNotExist):
            Referral.objects.get(basket_id=basket.id)

    def test_prepare_basket_raises_exception_for_purchased_product(self):
        """
        Test prepare_basket raises AlreadyPlacedOrderException if the product is already purchased by user
        """
        order = create_order(user=self.request.user)
        product = order.lines.first().product

        with self.assertRaises(AlreadyPlacedOrderException):
            prepare_basket(self.request, [product])

        # If the switch is enabled, no validation should be performed.
        toggle_switch(DISABLE_REPEAT_ORDER_CHECK_SWITCH_NAME, True)
        prepare_basket(self.request, [product])

    def test_prepare_basket_for_purchased_enrollment_code(self):
        """
        Test prepare_basket returns basket with product even if its already been purchased by user
        """
        course = CourseFactory()
        course.create_or_update_seat('verified', False, 10, self.partner, create_enrollment_code=True)
        enrollment_code = Product.objects.get(product_class__name=ENROLLMENT_CODE_PRODUCT_CLASS_NAME)
        with mock.patch.object(UserAlreadyPlacedOrder, 'user_already_placed_order', return_value=True):
            basket = prepare_basket(self.request, [enrollment_code])
            self.assertIsNotNone(basket)

    def test_prepare_basket_with_bundle(self):
        """
        Test prepare_basket updates or creates a basket attribute for the associated bundle
        """
        product = ProductFactory()
        request = self.request
        basket = prepare_basket(request, [product])
        with self.assertRaises(BasketAttribute.DoesNotExist):
            BasketAttribute.objects.get(basket=basket, attribute_type__name=BUNDLE)
        request.GET = {'bundle': 'test_bundle'}
        basket = prepare_basket(request, [product])
        bundle_id = BasketAttribute.objects.get(basket=basket, attribute_type__name=BUNDLE).value_text
        self.assertEqual(bundle_id, 'test_bundle')

    def test_prepare_basket_with_bundle_voucher(self):
        """
        Test prepare_basket clears vouchers for a bundle
        """
        product = ProductFactory()
        voucher = VoucherFactory(code='FIRST')
        request = self.request
        basket = prepare_basket(request, [product], voucher)
        self.assertTrue(basket.vouchers.all())
        request.GET = {'bundle': 'test_bundle'}
        basket = prepare_basket(request, [product])
        self.assertFalse(basket.vouchers.all())

    def test_prepare_basket_attribute_delete(self):
        """
        Test prepare_basket removes the bundle attribute for a basket when a user is purchasing a single course
        """
        product = ProductFactory(categories=[], stockrecords__partner__short_code='second')
        request = self.request
        request.GET = {'bundle': 'test_bundle'}
        basket = prepare_basket(request, [product])

        # Verify that the bundle attribute exists for the basket when bundle is added to basket
        bundle_id = BasketAttribute.objects.get(basket=basket, attribute_type__name=BUNDLE).value_text
        self.assertEqual(bundle_id, 'test_bundle')

        # Verify that the attribute is deleted when a non-bundle product is added to the basket
        request.GET = {}
        prepare_basket(request, [product])
        with self.assertRaises(BasketAttribute.DoesNotExist):
            BasketAttribute.objects.get(basket=basket, attribute_type__name=BUNDLE)

        # Verify that no exception is raised when no basket attribute exists fitting the delete statement parameters
        prepare_basket(request, [product])

    def test_prepare_basket_with_enterprise_catalog(self):
        """
        Test `prepare_basket` with enterprise catalog.
        """
        product = ProductFactory()
        request = self.request
        expected_enterprise_catalog_uuid = str(uuid4())
<<<<<<< HEAD
        request.GET = {'enterprise_customer_catalog_uuid': expected_enterprise_catalog_uuid}
=======
        request.GET = {'catalog': expected_enterprise_catalog_uuid}
>>>>>>> a9375bc5
        basket = prepare_basket(request, [product])

        # Verify that the enterprise catalog attribute exists for the basket
        # when basket is prepared with the value of provide catalog UUID
        enterprise_catalog_uuid = BasketAttribute.objects.get(
            basket=basket,
            attribute_type__name=ENTERPRISE_CATALOG_ATTRIBUTE_TYPE
        ).value_text
        assert expected_enterprise_catalog_uuid == enterprise_catalog_uuid

    def test_basket_switch_data(self):
        """Verify the correct basket switch data (single vs. multi quantity) is retrieved."""
        __, seat, enrollment_code = self.prepare_course_seat_and_enrollment_code()
        seat_sku = StockRecord.objects.get(product=seat).partner_sku
        ec_sku = StockRecord.objects.get(product=enrollment_code).partner_sku
        entitlement = create_or_update_course_entitlement(
            'verified', 100, self.partner, 'foo-bar', 'Foo Bar Entitlement')

        __, partner_sku = get_basket_switch_data(seat)
        self.assertEqual(partner_sku, ec_sku)
        __, partner_sku = get_basket_switch_data(enrollment_code)
        self.assertEqual(partner_sku, seat_sku)
        # Entitlement products should not return a sku for this function
        __, partner_sku = get_basket_switch_data(entitlement)
        self.assertIsNone(partner_sku)

    def test_basket_switch_data_for_non_course_run_products(self):
        """
        Verify that no basket switch data is retrieved for product classes that
        do not relate to course_run instances.
        """
        COURSE_RUN_PRODUCT_CLASSES = ['Seat', 'Enrollment Code']

        for product_class in ProductClass.objects.all():
            product = ProductFactory(
                product_class=product_class,
                title='{} product title'.format(product_class.name),
                categories=None,
                stockrecords__partner=self.partner
            )

            # Verify that the StockRecord hunt is only attempted for course run products
            with mock.patch('ecommerce.extensions.basket.utils._find_seat_enrollment_toggle_sku') as mock_track:
                _, _ = get_basket_switch_data(product)
                if product.product_class.name in COURSE_RUN_PRODUCT_CLASSES:
                    self.assertEqual(mock_track.call_count, 1)
                else:
                    mock_track.assert_not_called()


class BasketUtilsTransactionTests(TransactionTestCase):
    def setUp(self):
        super(BasketUtilsTransactionTests, self).setUp()
        self.request.user = self.create_user()
        self.site_configuration.utm_cookie_name = 'test.edx.utm'
        toggle_switch(DISABLE_REPEAT_ORDER_CHECK_SWITCH_NAME, False)
        BasketAttributeType.objects.get_or_create(name=BUNDLE)
        course_entitlement_option = Option()
        course_entitlement_option.name = 'Course Entitlement'
        course_entitlement_option.code = 'course_entitlement'
        course_entitlement_option.type = Option.OPTIONAL
        course_entitlement_option.save()

    def _setup_request_cookie(self):
        utm_campaign = 'test-campaign'
        utm_content = 'test-content'
        utm_created_at = 1475590280823

        utm_cookie = {
            'utm_campaign': utm_campaign,
            'utm_content': utm_content,
            'created_at': utm_created_at,
        }

        affiliate_id = 'affiliate'

        self.request.COOKIES[self.site_configuration.utm_cookie_name] = json.dumps(utm_cookie)
        self.request.COOKIES['affiliate_id'] = affiliate_id

    def test_attribution_atomic_transaction(self):
        """
        Verify that an IntegrityError raised while creating a referral
        does not prevent a basket from being created.
        """
        self._setup_request_cookie()
        product = ProductFactory()
        existing_basket = Basket.get_basket(self.request.user, self.request.site)
        existing_referral = Referral(basket=existing_basket, site=self.request.site)
        # Let's save an existing referral object to force the duplication happen in database
        existing_referral.save()

        with transaction.atomic():
            with mock.patch('ecommerce.extensions.basket.utils._referral_from_basket_site') as mock_get_referral:
                # Mock to return a duplicated referral object, so when saved, a DB integrity error is raised
                # Mocking with side_effect to raise IntegrityError will not roll back the DB transaction
                # We actually would handle the exception in the attribute_cookie_data method.
                # Only causing the true database conflict like what we are doing here, would cause the roll back
                mock_get_referral.return_value = Referral(basket=existing_basket, site=self.request.site)
                basket = prepare_basket(self.request, [product])
                referral = Referral.objects.filter(basket=basket)

        self.assertEqual(len(referral), 1)
        self.assertIsNotNone(basket)
        self.assertTrue(basket.id > 0)
        self.assertEqual(basket.status, Basket.OPEN)
        self.assertEqual(basket.lines.count(), 1)
        self.assertEqual(basket.lines.first().product, product)<|MERGE_RESOLUTION|>--- conflicted
+++ resolved
@@ -426,11 +426,7 @@
         product = ProductFactory()
         request = self.request
         expected_enterprise_catalog_uuid = str(uuid4())
-<<<<<<< HEAD
-        request.GET = {'enterprise_customer_catalog_uuid': expected_enterprise_catalog_uuid}
-=======
         request.GET = {'catalog': expected_enterprise_catalog_uuid}
->>>>>>> a9375bc5
         basket = prepare_basket(request, [product])
 
         # Verify that the enterprise catalog attribute exists for the basket
