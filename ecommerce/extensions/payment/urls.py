--- conflicted
+++ resolved
@@ -2,13 +2,9 @@
 
 from django.conf.urls import include, url
 
-<<<<<<< HEAD
-from ecommerce.extensions.payment.views import PaymentFailedView, SDNFailure, cybersource, paypal, stripe, easypaisa
-=======
 from ecommerce.extensions.payment.views import (
     PaymentFailedView, SDNFailure, cybersource, easypaisa, paypal, stripe, postex
 )
->>>>>>> 9b61880a
 
 CYBERSOURCE_APPLE_PAY_URLS = [
     url(r'^authorize/$', cybersource.CybersourceApplePayAuthorizationView.as_view(), name='authorize'),
@@ -27,17 +23,12 @@
 ]
 
 EASYPAISA_URLS = [
-<<<<<<< HEAD
-    url(r'^login/$', easypaisa.LoginToEasyPaisaView.as_view(), name='easypaisa-login'),
-    url(r'^profiles/$', paypal.PaypalProfileAdminView.as_view(), name='profiles'),
-=======
     url(r'^postback/$', easypaisa.EasyPaisaPostBackView.as_view(), name='postback'),
 ]
 
 POSTEX_URLS = [
     url(r'^postback/$', postex.PostExPostBackAPI.as_view(), name='postback'),
     url(r'^redirect/$', postex.PostExPostBackView.as_view(), name='redirect'),
->>>>>>> 9b61880a
 ]
 
 SDN_URLS = [
@@ -55,8 +46,5 @@
     url(r'^sdn/', include((SDN_URLS, 'sdn'))),
     url(r'^stripe/', include((STRIPE_URLS, 'stripe'))),
     url(r'^easypaisa/', include((EASYPAISA_URLS, 'easypaisa'))),
-<<<<<<< HEAD
-=======
     url(r'^postex/', include((POSTEX_URLS, 'postex'))),
->>>>>>> 9b61880a
 ]