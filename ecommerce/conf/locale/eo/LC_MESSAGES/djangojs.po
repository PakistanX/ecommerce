# SOME DESCRIPTIVE TITLE.
# Copyright (C) YEAR THE PACKAGE'S COPYRIGHT HOLDER
# This file is distributed under the same license as the PACKAGE package.
# FIRST AUTHOR <EMAIL@ADDRESS>, YEAR.
#
msgid ""
msgstr ""
"Project-Id-Version: PACKAGE VERSION\n"
"Report-Msgid-Bugs-To: \n"
<<<<<<< HEAD
"POT-Creation-Date: 2018-02-22 11:09+0000\n"
=======
"POT-Creation-Date: 2018-02-22 10:47+0000\n"
>>>>>>> 388cbebe
"PO-Revision-Date: YEAR-MO-DA HO:MI+ZONE\n"
"Last-Translator: FULL NAME <EMAIL@ADDRESS>\n"
"Language-Team: LANGUAGE <LL@li.org>\n"
"MIME-Version: 1.0\n"
"Content-Type: text/plain; charset=UTF-8\n"
"Content-Transfer-Encoding: 8bit\n"
"Language: \n"
"Plural-Forms: nplurals=2; plural=(n != 1);\n"

#: ecommerce/static/js/models/coupon_model.js
msgid "This field is required."
msgstr "Thïs fïéld ïs réqüïréd. Ⱡ'σяєм ιρѕυм ∂σłσя ѕιт αмєт, ¢σ#"

#: ecommerce/static/js/models/coupon_model.js
msgid "This value must be a number."
msgstr "Thïs välüé müst ßé ä nümßér. Ⱡ'σяєм ιρѕυм ∂σłσя ѕιт αмєт, ¢σηѕє¢#"

#: ecommerce/static/js/models/coupon_model.js
msgid "This value must be a date."
msgstr "Thïs välüé müst ßé ä däté. Ⱡ'σяєм ιρѕυм ∂σłσя ѕιт αмєт, ¢σηѕ#"

#: ecommerce/static/js/models/coupon_model.js
msgid "At least one seat type must be selected."
msgstr ""
"Àt léäst öné séät týpé müst ßé séléçtéd. Ⱡ'σяєм ιρѕυм ∂σłσя ѕιт αмєт, "
"¢σηѕє¢тєтυя#"

#: ecommerce/static/js/models/coupon_model.js
msgid "This field must be empty or contain 1-16 alphanumeric characters."
msgstr ""
"Thïs fïéld müst ßé émptý ör çöntäïn 1-16 älphänümérïç çhäräçtérs. Ⱡ'σяєм "
"ιρѕυм ∂σłσя ѕιт αмєт, ¢σηѕє¢тєтυя α#"

#: ecommerce/static/js/models/coupon_model.js
msgid "A valid course ID is required"
msgstr "À välïd çöürsé ÌD ïs réqüïréd Ⱡ'σяєм ιρѕυм ∂σłσя ѕιт αмєт, ¢σηѕє¢#"

#: ecommerce/static/js/models/coupon_model.js
#, c-format
msgid "Email domain {%s} is invalid."
msgstr "Émäïl dömäïn {%s} ïs ïnvälïd. Ⱡ'σяєм ιρѕυм ∂σłσя ѕιт αмєт, ¢σηѕє¢#"

#: ecommerce/static/js/models/coupon_model.js
msgid "Must occur after start date"
msgstr "Müst öççür äftér stärt däté Ⱡ'σяєм ιρѕυм ∂σłσя ѕιт αмєт, ¢σηѕє#"

#: ecommerce/static/js/models/coupon_model.js
msgid "Max uses for multi-use coupons must be higher than 2."
msgstr ""
"Mäx üsés för mültï-üsé çöüpöns müst ßé hïghér thän 2. Ⱡ'σяєм ιρѕυм ∂σłσя ѕιт"
" αмєт, ¢σηѕє¢тєтυя α#"

#: ecommerce/static/js/models/coupon_model.js
msgid "A valid Program UUID is required."
msgstr ""
"À välïd Prögräm ÛÛÌD ïs réqüïréd. Ⱡ'σяєм ιρѕυм ∂σłσя ѕιт αмєт, ¢σηѕє¢тє#"

#: ecommerce/static/js/models/coupon_model.js
msgid "Must occur before end date"
msgstr "Müst öççür ßéföré énd däté Ⱡ'σяєм ιρѕυм ∂σłσя ѕιт αмєт, ¢σηѕ#"

#: ecommerce/static/js/models/course_model.js
msgid "You must select a course type."
msgstr "Ýöü müst séléçt ä çöürsé týpé. Ⱡ'σяєм ιρѕυм ∂σłσя ѕιт αмєт, ¢σηѕє¢т#"

#: ecommerce/static/js/models/course_model.js
msgid "You must choose if an honor seat should be created."
msgstr ""
"Ýöü müst çhöösé ïf än hönör séät shöüld ßé çréätéd. Ⱡ'σяєм ιρѕυм ∂σłσя ѕιт "
"αмєт, ¢σηѕє¢тєтυя α#"

#: ecommerce/static/js/models/course_model.js
msgid "The verification deadline must occur AFTER the upgrade deadline."
msgstr ""
"Thé vérïfïçätïön déädlïné müst öççür ÀFTÉR thé üpgrädé déädlïné. Ⱡ'σяєм "
"ιρѕυм ∂σłσя ѕιт αмєт, ¢σηѕє¢тєтυя α#"

#: ecommerce/static/js/models/course_model.js
msgid "Product validation failed."
msgstr "Prödüçt välïdätïön fäïléd. Ⱡ'σяєм ιρѕυм ∂σłσя ѕιт αмєт, ¢σηѕ#"

#: ecommerce/static/js/models/course_model.js
#: ecommerce/static/js/views/dynamic_catalog_view.js
msgid "Course ID"
msgstr "Çöürsé ÌD Ⱡ'σяєм ιρѕυм ∂σł#"

#: ecommerce/static/js/models/course_model.js
msgid "Course Name"
msgstr "Çöürsé Nämé Ⱡ'σяєм ιρѕυм ∂σłσя #"

#: ecommerce/static/js/models/course_model.js
#: ecommerce/static/js/views/course_list_view.js
msgid "Course Type"
msgstr "Çöürsé Týpé Ⱡ'σяєм ιρѕυм ∂σłσя #"

#: ecommerce/static/js/models/course_model.js
msgid "Verification Deadline"
msgstr "Vérïfïçätïön Déädlïné Ⱡ'σяєм ιρѕυм ∂σłσя ѕιт αмєт, #"

#: ecommerce/static/js/models/course_model.js
msgid "Include Honor Seat"
msgstr "Ìnçlüdé Hönör Séät Ⱡ'σяєм ιρѕυм ∂σłσя ѕιт αмєт#"

#: ecommerce/static/js/models/course_seats/course_seat.js
msgid "All course seats must have a price."
msgstr ""
"Àll çöürsé séäts müst hävé ä prïçé. Ⱡ'σяєм ιρѕυм ∂σłσя ѕιт αмєт, ¢σηѕє¢тєт#"

#: ecommerce/static/js/models/course_seats/course_seat.js
msgid "Verified seats must have an upgrade deadline."
msgstr ""
"Vérïfïéd séäts müst hävé än üpgrädé déädlïné. Ⱡ'σяєм ιρѕυм ∂σłσя ѕιт αмєт, "
"¢σηѕє¢тєтυя #"

#: ecommerce/static/js/models/course_seats/course_seat.js
msgid "The upgrade deadline must occur BEFORE the verification deadline."
msgstr ""
"Thé üpgrädé déädlïné müst öççür BÉFÖRÉ thé vérïfïçätïön déädlïné. Ⱡ'σяєм "
"ιρѕυм ∂σłσя ѕιт αмєт, ¢σηѕє¢тєтυя α#"

#: ecommerce/static/js/models/course_seats/course_seat.js
#: ecommerce/static/js/views/course_form_view.js
msgid "Verified"
msgstr "Vérïfïéd Ⱡ'σяєм ιρѕυм ∂#"

#: ecommerce/static/js/models/course_seats/course_seat.js
#: ecommerce/static/js/views/course_form_view.js
msgid "Credit"
msgstr "Çrédït Ⱡ'σяєм ιρѕυ#"

#: ecommerce/static/js/models/course_seats/course_seat.js
msgid "Professional"
msgstr "Pröféssïönäl Ⱡ'σяєм ιρѕυм ∂σłσя ѕ#"

#: ecommerce/static/js/models/course_seats/course_seat.js
msgid "Honor"
msgstr "Hönör Ⱡ'σяєм ιρѕ#"

#: ecommerce/static/js/models/course_seats/course_seat.js
msgid "Audit"
msgstr "Àüdït Ⱡ'σяєм ιρѕ#"

#: ecommerce/static/js/models/course_seats/course_seat.js
msgid "Verified Certificate"
msgstr "Vérïfïéd Çértïfïçäté Ⱡ'σяєм ιρѕυм ∂σłσя ѕιт αмєт, #"

#: ecommerce/static/js/models/course_seats/course_seat.js
msgid "Professional Certificate"
msgstr "Pröféssïönäl Çértïfïçäté Ⱡ'σяєм ιρѕυм ∂σłσя ѕιт αмєт, ¢ση#"

#: ecommerce/static/js/models/course_seats/course_seat.js
msgid "Honor Certificate"
msgstr "Hönör Çértïfïçäté Ⱡ'σяєм ιρѕυм ∂σłσя ѕιт αмє#"

#: ecommerce/static/js/models/course_seats/course_seat.js
msgid "No Certificate"
msgstr "Nö Çértïfïçäté Ⱡ'σяєм ιρѕυм ∂σłσя ѕιт#"

#: ecommerce/static/js/models/course_seats/credit_seat.js
msgid "All credit seats must have a credit provider."
msgstr ""
"Àll çrédït séäts müst hävé ä çrédït prövïdér. Ⱡ'σяєм ιρѕυм ∂σłσя ѕιт αмєт, "
"¢σηѕє¢тєтυя #"

#: ecommerce/static/js/models/course_seats/credit_seat.js
msgid "Please select a valid credit provider."
msgstr ""
"Pléäsé séléçt ä välïd çrédït prövïdér. Ⱡ'σяєм ιρѕυм ∂σłσя ѕιт αмєт, "
"¢σηѕє¢тєтυя#"

#: ecommerce/static/js/models/course_seats/credit_seat.js
msgid "All credit seats must designate a number of credit hours."
msgstr ""
"Àll çrédït séäts müst désïgnäté ä nümßér öf çrédït höürs. Ⱡ'σяєм ιρѕυм ∂σłσя"
" ѕιт αмєт, ¢σηѕє¢тєтυя α#"

#: ecommerce/static/js/pages/basket_page.js
msgid "Problem occurred during checkout. Please contact support."
msgstr ""
"Prößlém öççürréd dürïng çhéçköüt. Pléäsé çöntäçt süppört. Ⱡ'σяєм ιρѕυм ∂σłσя"
" ѕιт αмєт, ¢σηѕє¢тєтυя α#"

#: ecommerce/static/js/pages/basket_page.js
msgid "This field is required"
msgstr "Thïs fïéld ïs réqüïréd Ⱡ'σяєм ιρѕυм ∂σłσя ѕιт αмєт, ¢#"

#: ecommerce/static/js/pages/basket_page.js
msgid "Invalid card number"
msgstr "Ìnvälïd çärd nümßér Ⱡ'σяєм ιρѕυм ∂σłσя ѕιт αмєт,#"

#: ecommerce/static/js/pages/basket_page.js
msgid "Unsupported card type"
msgstr "Ûnsüppörtéd çärd týpé Ⱡ'σяєм ιρѕυм ∂σłσя ѕιт αмєт, #"

#: ecommerce/static/js/pages/basket_page.js
msgid "Invalid security number"
msgstr "Ìnvälïd séçürïtý nümßér Ⱡ'σяєм ιρѕυм ∂σłσя ѕιт αмєт, ¢σ#"

#: ecommerce/static/js/pages/basket_page.js
msgid "Invalid month"
msgstr "Ìnvälïd mönth Ⱡ'σяєм ιρѕυм ∂σłσя ѕι#"

#: ecommerce/static/js/pages/basket_page.js
msgid "Invalid year"
msgstr "Ìnvälïd ýéär Ⱡ'σяєм ιρѕυм ∂σłσя ѕ#"

#: ecommerce/static/js/pages/basket_page.js
msgid "Card expired"
msgstr "Çärd éxpïréd Ⱡ'σяєм ιρѕυм ∂σłσя ѕ#"

#: ecommerce/static/js/pages/basket_page.js
msgid "<Choose state/province>"
msgstr "<Choose state/province> Ⱡ'σяєм#"

#: ecommerce/static/js/pages/basket_page.js
msgid "State/Province (required)"
msgstr "Stäté/Prövïnçé (réqüïréd) Ⱡ'σяєм ιρѕυм ∂σłσя ѕιт αмєт, ¢σηѕ#"

#: ecommerce/static/js/pages/coupon_create_page.js
msgid "Create New Coupon"
msgstr "Çréäté Néw Çöüpön Ⱡ'σяєм ιρѕυм ∂σłσя ѕιт αмє#"

#: ecommerce/static/js/pages/coupon_detail_page.js
msgid "View Coupon"
msgstr "Vïéw Çöüpön Ⱡ'σяєм ιρѕυм ∂σłσя #"

#: ecommerce/static/js/pages/coupon_edit_page.js
msgid "Edit Coupon"
msgstr "Édït Çöüpön Ⱡ'σяєм ιρѕυм ∂σłσя #"

#: ecommerce/static/js/pages/coupon_list_page.js
msgid "Coupon Codes"
msgstr "Çöüpön Çödés Ⱡ'σяєм ιρѕυм ∂σłσя ѕ#"

#: ecommerce/static/js/pages/course_create_page.js
msgid "Create New Course"
msgstr "Çréäté Néw Çöürsé Ⱡ'σяєм ιρѕυм ∂σłσя ѕιт αмє#"

#: ecommerce/static/js/pages/course_detail_page.js
msgid "View Course"
msgstr "Vïéw Çöürsé Ⱡ'σяєм ιρѕυм ∂σłσя #"

#: ecommerce/static/js/pages/course_edit_page.js
msgid "Edit Course"
msgstr "Édït Çöürsé Ⱡ'σяєм ιρѕυм ∂σłσя #"

#: ecommerce/static/js/pages/course_list_page.js
msgid "Courses"
msgstr "Çöürsés Ⱡ'σяєм ιρѕυм #"

#: ecommerce/static/js/pages/offer_page.js
msgid "Redeem"
msgstr "Rédéém Ⱡ'σяєм ιρѕυ#"

#: ecommerce/static/js/pages/receipt_page.js
msgid ""
"Caution! Using the back button on this page may cause you to be charged "
"again."
msgstr ""
"Çäütïön! Ûsïng thé ßäçk ßüttön ön thïs pägé mäý çäüsé ýöü tö ßé çhärgéd "
"ägäïn. Ⱡ'σяєм ιρѕυм ∂σłσя ѕιт αмєт, ¢σηѕє¢тєт#"

#. Translators: Do not translate "Apple Pay".
#: ecommerce/static/js/payment_processors/cybersource.js
msgid ""
"Apple Pay is not available at this time. Please try another payment method."
msgstr ""
"Àpplé Päý ïs nöt äväïläßlé ät thïs tïmé. Pléäsé trý änöthér päýmént méthöd. "
"Ⱡ'σяєм ιρѕυм ∂σłσя ѕιт αмєт, ¢σηѕє¢тєтυ#"

#: ecommerce/static/js/payment_processors/cybersource.js
msgid ""
"An error occurred while processing your payment. You have NOT been charged. "
msgstr ""
"Àn érrör öççürréd whïlé pröçéssïng ýöür päýmént. Ýöü hävé NÖT ßéén çhärgéd."
"  Ⱡ'σяєм ιρѕυм ∂σłσя ѕιт αмєт, ¢σηѕє¢тєтυ#"

#: ecommerce/static/js/payment_processors/stripe.js
msgid ""
"An error occurred while attempting to process your payment. You have not "
"been "
msgstr ""
"Àn érrör öççürréd whïlé ättémptïng tö pröçéss ýöür päýmént. Ýöü hävé nöt "
"ßéén  Ⱡ'σяєм ιρѕυм ∂σłσя ѕιт αмєт, ¢σηѕє¢тєт#"

#: ecommerce/static/js/payment_processors/stripe.js
msgid "An error occurred while processing your payment. "
msgstr ""
"Àn érrör öççürréd whïlé pröçéssïng ýöür päýmént.  Ⱡ'σяєм ιρѕυм ∂σłσя ѕιт "
"αмєт, ¢σηѕє¢тєтυя α#"

#: ecommerce/static/js/utils/utils.js
msgid "Trailing comma not allowed."
msgstr "Träïlïng çömmä nöt ällöwéd. Ⱡ'σяєм ιρѕυм ∂σłσя ѕιт αмєт, ¢σηѕє#"

#: ecommerce/static/js/utils/validation_patterns.js
msgid "The course ID is invalid."
msgstr "Thé çöürsé ÌD ïs ïnvälïd. Ⱡ'σяєм ιρѕυм ∂σłσя ѕιт αмєт, ¢σηѕ#"

#: ecommerce/static/js/utils/validation_patterns.js
msgid "The product name cannot contain HTML."
msgstr ""
"Thé prödüçt nämé çännöt çöntäïn HTML. Ⱡ'σяєм ιρѕυм ∂σłσя ѕιт αмєт, "
"¢σηѕє¢тєтυ#"

#: ecommerce/static/js/views/coupon_detail_view.js
#: ecommerce/static/js/views/coupon_form_view.js
msgid "Can be used once by one customer"
msgstr ""
"Çän ßé üséd önçé ßý öné çüstömér Ⱡ'σяєм ιρѕυм ∂σłσя ѕιт αмєт, ¢σηѕє¢тє#"

#: ecommerce/static/js/views/coupon_detail_view.js
#: ecommerce/static/js/views/coupon_form_view.js
msgid "Can be used multiple times by multiple customers"
msgstr ""
"Çän ßé üséd mültïplé tïmés ßý mültïplé çüstömérs Ⱡ'σяєм ιρѕυм ∂σłσя ѕιт "
"αмєт, ¢σηѕє¢тєтυя α#"

#: ecommerce/static/js/views/coupon_detail_view.js
#: ecommerce/static/js/views/coupon_form_view.js
msgid "Can be used once by multiple customers"
msgstr ""
"Çän ßé üséd önçé ßý mültïplé çüstömérs Ⱡ'σяєм ιρѕυм ∂σłσя ѕιт αмєт, "
"¢σηѕє¢тєтυя#"

#: ecommerce/static/js/views/coupon_form_view.js
msgid "Enrollment Code"
msgstr "Énröllmént Çödé Ⱡ'σяєм ιρѕυм ∂σłσя ѕιт α#"

#: ecommerce/static/js/views/coupon_form_view.js
msgid "Discount Code"
msgstr "Dïsçöünt Çödé Ⱡ'σяєм ιρѕυм ∂σłσя ѕι#"

#: ecommerce/static/js/views/coupon_form_view.js
msgid "Save Changes"
msgstr "Sävé Çhängés Ⱡ'σяєм ιρѕυм ∂σłσя ѕ#"

#: ecommerce/static/js/views/coupon_form_view.js
msgid "Create Coupon"
msgstr "Çréäté Çöüpön Ⱡ'σяєм ιρѕυм ∂σłσя ѕι#"

#: ecommerce/static/js/views/coupon_list_view.js
#: ecommerce/static/js/views/course_list_view.js
msgid "Search..."
msgstr "Séärçh... Ⱡ'σяєм ιρѕυм ∂σł#"

#: ecommerce/static/js/views/coupon_list_view.js
#: ecommerce/static/js/views/course_list_view.js
msgid "Next"
msgstr "Néxt Ⱡ'σяєм ι#"

#: ecommerce/static/js/views/coupon_list_view.js
#: ecommerce/static/js/views/course_list_view.js
msgid "Previous"
msgstr "Prévïöüs Ⱡ'σяєм ιρѕυм ∂#"

#. Translators: _START_, _END_, and _TOTAL_ are placeholders. Do NOT translate
#. them.
#: ecommerce/static/js/views/coupon_list_view.js
msgid "Displaying _START_ to _END_ of _TOTAL_ coupons"
msgstr ""
"Dïspläýïng _STÀRT_ tö _ÉND_ öf _TÖTÀL_ çöüpöns Ⱡ'σяєм ιρѕυм ∂σłσя ѕιт αмєт, "
"¢σηѕє¢тєтυя α#"

#. Translators: _MAX_ is a placeholder. Do NOT translate it.
#: ecommerce/static/js/views/coupon_list_view.js
msgid "(filtered from _MAX_ total coupons)"
msgstr ""
"(fïltéréd fröm _MÀX_ tötäl çöüpöns) Ⱡ'σяєм ιρѕυм ∂σłσя ѕιт αмєт, ¢σηѕє¢тєт#"

#. Translators: _MENU_ is a placeholder. Do NOT translate it.
#: ecommerce/static/js/views/coupon_list_view.js
msgid "Display _MENU_ coupons"
msgstr "Dïspläý _MÉNÛ_ çöüpöns Ⱡ'σяєм ιρѕυм ∂σłσя ѕιт αмєт, ¢#"

#: ecommerce/static/js/views/coupon_list_view.js
msgid "Name"
msgstr "Nämé Ⱡ'σяєм ι#"

#: ecommerce/static/js/views/coupon_list_view.js
msgid "Created"
msgstr "Çréätéd Ⱡ'σяєм ιρѕυм #"

#: ecommerce/static/js/views/coupon_list_view.js
msgid "Custom Code"
msgstr "Çüstöm Çödé Ⱡ'σяєм ιρѕυм ∂σłσя #"

#: ecommerce/static/js/views/coupon_list_view.js
msgid "Client"
msgstr "Çlïént Ⱡ'σяєм ιρѕυ#"

#: ecommerce/static/js/views/coupon_list_view.js
msgid "Category"
msgstr "Çätégörý Ⱡ'σяєм ιρѕυм ∂#"

#: ecommerce/static/js/views/coupon_list_view.js
msgid "Coupon Report"
msgstr "Çöüpön Répört Ⱡ'σяєм ιρѕυм ∂σłσя ѕι#"

#: ecommerce/static/js/views/course_form_view.js
msgid "Free (Audit)"
msgstr "Fréé (Àüdït) Ⱡ'σяєм ιρѕυм ∂σłσя ѕ#"

#: ecommerce/static/js/views/course_form_view.js
msgid "Free audit track. No certificate."
msgstr ""
"Fréé äüdït träçk. Nö çértïfïçäté. Ⱡ'σяєм ιρѕυм ∂σłσя ѕιт αмєт, ¢σηѕє¢тє#"

#: ecommerce/static/js/views/course_form_view.js
msgid ""
"Paid certificate track with initial verification and Verified Certificate"
msgstr ""
"Päïd çértïfïçäté träçk wïth ïnïtïäl vérïfïçätïön änd Vérïfïéd Çértïfïçäté "
"Ⱡ'σяєм ιρѕυм ∂σłσя ѕιт αмєт, ¢σηѕє¢тєтυя#"

#: ecommerce/static/js/views/course_form_view.js
msgid "Professional Education"
msgstr "Pröféssïönäl Édüçätïön Ⱡ'σяєм ιρѕυм ∂σłσя ѕιт αмєт, ¢#"

#: ecommerce/static/js/views/course_form_view.js
msgid "Paid certificate track with initial verification and Professional "
msgstr ""
"Päïd çértïfïçäté träçk wïth ïnïtïäl vérïfïçätïön änd Pröféssïönäl  Ⱡ'σяєм "
"ιρѕυм ∂σłσя ѕιт αмєт, ¢σηѕє¢тєтυя #"

#: ecommerce/static/js/views/course_form_view.js
msgid ""
"Paid certificate track with initial verification and Verified Certificate, "
msgstr ""
"Päïd çértïfïçäté träçk wïth ïnïtïäl vérïfïçätïön änd Vérïfïéd Çértïfïçäté,  "
"Ⱡ'σяєм ιρѕυм ∂σłσя ѕιт αмєт, ¢σηѕє¢тєтυ#"

#. Translators: _START_, _END_, and _TOTAL_ are placeholders. Do NOT translate
#. them.
#: ecommerce/static/js/views/course_list_view.js
msgid "Displaying _START_ to _END_ of _TOTAL_ courses"
msgstr ""
"Dïspläýïng _STÀRT_ tö _ÉND_ öf _TÖTÀL_ çöürsés Ⱡ'σяєм ιρѕυм ∂σłσя ѕιт αмєт, "
"¢σηѕє¢тєтυя α#"

#. Translators: _MAX_ is a placeholder. Do NOT translate it.
#: ecommerce/static/js/views/course_list_view.js
msgid "(filtered from _MAX_ total courses)"
msgstr ""
"(fïltéréd fröm _MÀX_ tötäl çöürsés) Ⱡ'σяєм ιρѕυм ∂σłσя ѕιт αмєт, ¢σηѕє¢тєт#"

#. Translators: _MENU_ is a placeholder. Do NOT translate it.
#: ecommerce/static/js/views/course_list_view.js
msgid "Display _MENU_ courses"
msgstr "Dïspläý _MÉNÛ_ çöürsés Ⱡ'σяєм ιρѕυм ∂σłσя ѕιт αмєт, ¢#"

#: ecommerce/static/js/views/course_list_view.js
msgid "Course"
msgstr "Çöürsé Ⱡ'σяєм ιρѕυ#"

#: ecommerce/static/js/views/course_list_view.js
msgid "Last Edited"
msgstr "Läst Édïtéd Ⱡ'σяєм ιρѕυм ∂σłσя #"

#: ecommerce/static/js/views/dynamic_catalog_view.js
msgid "Seat title"
msgstr "Séät tïtlé Ⱡ'σяєм ιρѕυм ∂σłσ#"

#: ecommerce/static/js/views/dynamic_catalog_view.js
msgid "Seat type"
msgstr "Séät týpé Ⱡ'σяєм ιρѕυм ∂σł#"

#: ecommerce/static/js/views/form_view.js
msgid "A course with the specified ID already exists."
msgstr ""
"À çöürsé wïth thé spéçïfïéd ÌD älréädý éxïsts. Ⱡ'σяєм ιρѕυм ∂σłσя ѕιт αмєт, "
"¢σηѕє¢тєтυя α#"

#: ecommerce/static/js/views/form_view.js
#: ecommerce/static/js/views/form_view.js
msgid "Error!"
msgstr "Érrör! Ⱡ'σяєм ιρѕυ#"

#: ecommerce/static/js/views/form_view.js
msgid "Saving..."
msgstr "Sävïng... Ⱡ'σяєм ιρѕυм ∂σł#"

#: ecommerce/static/js/views/form_view.js
msgid "Please complete all required fields."
msgstr ""
"Pléäsé çömplété äll réqüïréd fïélds. Ⱡ'σяєм ιρѕυм ∂σłσя ѕιт αмєт, "
"¢σηѕє¢тєтυ#"

#: ecommerce/static/js/views/form_view.js
msgid "An error occurred while saving the data."
msgstr ""
"Àn érrör öççürréd whïlé sävïng thé dätä. Ⱡ'σяєм ιρѕυм ∂σłσя ѕιт αмєт, "
"¢σηѕє¢тєтυя#"

#: ecommerce/static/js/views/offer_view.js
msgid "Ellipsis"
msgstr "Éllïpsïs Ⱡ'σяєм ιρѕυм ∂#"

#: ecommerce/static/js/views/offer_view.js
msgid "Load the records for page "
msgstr "Löäd thé réçörds för pägé  Ⱡ'σяєм ιρѕυм ∂σłσя ѕιт αмєт, ¢σηѕ#"

#: ecommerce/static/js/views/offer_view.js
msgid "Load the records for the next page"
msgstr ""
"Löäd thé réçörds för thé néxt pägé Ⱡ'σяєм ιρѕυм ∂σłσя ѕιт αмєт, ¢σηѕє¢тєт#"

#: ecommerce/static/js/views/offer_view.js
msgid "Load the records for the previous page"
msgstr ""
"Löäd thé réçörds för thé prévïöüs pägé Ⱡ'σяєм ιρѕυм ∂σłσя ѕιт αмєт, "
"¢σηѕє¢тєтυя#"

#: ecommerce/static/js/views/provider_selection_view.js
msgid "Select"
msgstr "Séléçt Ⱡ'σяєм ιρѕυ#"

#: ecommerce/static/js/views/provider_selection_view.js
msgid "Selected"
msgstr "Séléçtéd Ⱡ'σяєм ιρѕυм ∂#"

#: ecommerce/static/vendor-extensions/oscar/js/order_actions.js
msgid "Order %(order_number)s has been fulfilled."
msgstr ""
"Ördér %(order_number)s häs ßéén fülfïlléd. Ⱡ'σяєм ιρѕυм ∂σłσя ѕιт αмєт, "
"¢σηѕє¢#"

#: ecommerce/static/vendor-extensions/oscar/js/order_actions.js
msgid "Failed to fulfill order %(order_number)s: %(error)s"
msgstr ""
"Fäïléd tö fülfïll ördér %(order_number)s: %(error)s Ⱡ'σяєм ιρѕυм ∂σłσя ѕιт "
"αмєт, ¢σηѕє¢тє#"

#: ecommerce/static/vendor-extensions/oscar/js/refund_list.js
msgid "Refund #%(refund_id)s has been processed."
msgstr ""
"Réfünd #%(refund_id)s häs ßéén pröçésséd. Ⱡ'σяєм ιρѕυм ∂σłσя ѕιт αмєт, "
"¢σηѕє¢т#"

#: ecommerce/static/vendor-extensions/oscar/js/refund_list.js
msgid "Error"
msgstr "Érrör Ⱡ'σяєм ιρѕ#"

#: ecommerce/static/vendor-extensions/oscar/js/refund_list.js
msgid ""
"Failed to process refund #%(refund_id)s: %(error)s. Please try again, or "
"contact the E-Commerce Development Team."
msgstr ""
"Fäïléd tö pröçéss réfünd #%(refund_id)s: %(error)s. Pléäsé trý ägäïn, ör "
"çöntäçt thé É-Çömmérçé Dévélöpmént Téäm. Ⱡ'σяєм ιρѕυм ∂σłσя ѕιт αмєт, #"<|MERGE_RESOLUTION|>--- conflicted
+++ resolved
@@ -7,18 +7,14 @@
 msgstr ""
 "Project-Id-Version: PACKAGE VERSION\n"
 "Report-Msgid-Bugs-To: \n"
-<<<<<<< HEAD
-"POT-Creation-Date: 2018-02-22 11:09+0000\n"
-=======
-"POT-Creation-Date: 2018-02-22 10:47+0000\n"
->>>>>>> 388cbebe
+"POT-Creation-Date: 2017-12-15 09:43-0500\n"
 "PO-Revision-Date: YEAR-MO-DA HO:MI+ZONE\n"
 "Last-Translator: FULL NAME <EMAIL@ADDRESS>\n"
 "Language-Team: LANGUAGE <LL@li.org>\n"
+"Language: \n"
 "MIME-Version: 1.0\n"
 "Content-Type: text/plain; charset=UTF-8\n"
 "Content-Transfer-Encoding: 8bit\n"
-"Language: \n"
 "Plural-Forms: nplurals=2; plural=(n != 1);\n"
 
 #: ecommerce/static/js/models/coupon_model.js
@@ -50,7 +46,7 @@
 msgstr "À välïd çöürsé ÌD ïs réqüïréd Ⱡ'σяєм ιρѕυм ∂σłσя ѕιт αмєт, ¢σηѕє¢#"
 
 #: ecommerce/static/js/models/coupon_model.js
-#, c-format
+#, javascript-format
 msgid "Email domain {%s} is invalid."
 msgstr "Émäïl dömäïn {%s} ïs ïnvälïd. Ⱡ'σяєм ιρѕυм ∂σłσя ѕιт αмєт, ¢σηѕє¢#"
 
@@ -285,38 +281,35 @@
 #: ecommerce/static/js/payment_processors/cybersource.js
 msgid ""
 "An error occurred while processing your payment. You have NOT been charged. "
-msgstr ""
-"Àn érrör öççürréd whïlé pröçéssïng ýöür päýmént. Ýöü hävé NÖT ßéén çhärgéd."
-"  Ⱡ'σяєм ιρѕυм ∂σłσя ѕιт αмєт, ¢σηѕє¢тєтυ#"
+"Please try again, or select another payment method."
+msgstr ""
+"Àn érrör öççürréd whïlé pröçéssïng ýöür päýmént. Ýöü hävé NÖT ßéén çhärgéd. "
+"Pléäsé trý ägäïn, ör séléçt änöthér päýmént méthöd. Ⱡ'σяє#"
 
 #: ecommerce/static/js/payment_processors/stripe.js
 msgid ""
 "An error occurred while attempting to process your payment. You have not "
-"been "
+"been charged. Please check your payment details, and try again."
 msgstr ""
 "Àn érrör öççürréd whïlé ättémptïng tö pröçéss ýöür päýmént. Ýöü hävé nöt "
-"ßéén  Ⱡ'σяєм ιρѕυм ∂σłσя ѕιт αмєт, ¢σηѕє¢тєт#"
+"ßéén çhärgéd. Pléäsé çhéçk ýöür päýmént détäïls, änd trý ägäïn. Ⱡ'σяєм ιρѕυм"
+" ∂σłσя ѕιт αмєт, ¢σηѕє¢тєтυя α∂ιριѕι¢ιηg єłιт, ѕє∂ ∂σ єιυѕмσ∂ тємρσя "
+"ιη¢ι∂ι∂υηт υт łαвσяє єт ∂σłσяє мαgηα αłιqυα. υт єηιм α∂ мιηιм νєηιαм, qυιѕ "
+"ησѕтяυ∂ єχєя¢ιтαтιση υłłαм¢σ łαвσяιѕ ηιѕι υт αłιqυιρ єχ єα ¢σммσ∂σ "
+"¢σηѕєqυαт. ∂υιѕ αυтє ιяυяє ∂σłσя ιη яєρяєнєη∂єяιт ιη νσłυρтαтє νєłιт єѕѕє "
+"¢ιłłυм ∂σłσяє єυ ƒυgιαт ηυłłα ραяιαтυя. єχ¢єρтєυя ѕιηт σ¢¢αє¢αт ¢υρι∂αтαт "
+"ηση ρяσι∂єηт, ѕυηт ιη ¢υłρα qυι σƒƒι¢ια ∂єѕєяυηт мσłłιт αηιм ι∂ єѕт łαвσя#"
 
 #: ecommerce/static/js/payment_processors/stripe.js
-msgid "An error occurred while processing your payment. "
-msgstr ""
-"Àn érrör öççürréd whïlé pröçéssïng ýöür päýmént.  Ⱡ'σяєм ιρѕυм ∂σłσя ѕιт "
-"αмєт, ¢σηѕє¢тєтυя α#"
+msgid "An error occurred while processing your payment. Please try again."
+msgstr ""
+"Àn érrör öççürréd whïlé pröçéssïng ýöür päýmént. Pléäsé trý ägäïn. Ⱡ'σяєм "
+"ιρѕυм ∂σłσя ѕιт αмєт, ¢σηѕє¢тєтυя #"
 
 #: ecommerce/static/js/utils/utils.js
 msgid "Trailing comma not allowed."
 msgstr "Träïlïng çömmä nöt ällöwéd. Ⱡ'σяєм ιρѕυм ∂σłσя ѕιт αмєт, ¢σηѕє#"
 
-#: ecommerce/static/js/utils/validation_patterns.js
-msgid "The course ID is invalid."
-msgstr "Thé çöürsé ÌD ïs ïnvälïd. Ⱡ'σяєм ιρѕυм ∂σłσя ѕιт αмєт, ¢σηѕ#"
-
-#: ecommerce/static/js/utils/validation_patterns.js
-msgid "The product name cannot contain HTML."
-msgstr ""
-"Thé prödüçt nämé çännöt çöntäïn HTML. Ⱡ'σяєм ιρѕυм ∂σłσя ѕιт αмєт, "
-"¢σηѕє¢тєтυ#"
-
 #: ecommerce/static/js/views/coupon_detail_view.js
 #: ecommerce/static/js/views/coupon_form_view.js
 msgid "Can be used once by one customer"
@@ -432,17 +425,20 @@
 msgstr "Pröféssïönäl Édüçätïön Ⱡ'σяєм ιρѕυм ∂σłσя ѕιт αмєт, ¢#"
 
 #: ecommerce/static/js/views/course_form_view.js
-msgid "Paid certificate track with initial verification and Professional "
-msgstr ""
-"Päïd çértïfïçäté träçk wïth ïnïtïäl vérïfïçätïön änd Pröféssïönäl  Ⱡ'σяєм "
-"ιρѕυм ∂σłσя ѕιт αмєт, ¢σηѕє¢тєтυя #"
+msgid ""
+"Paid certificate track with initial verification and Professional Education "
+"Certificate"
+msgstr ""
+"Päïd çértïfïçäté träçk wïth ïnïtïäl vérïfïçätïön änd Pröféssïönäl Édüçätïön "
+"Çértïfïçäté Ⱡ'σяєм ιρѕυм ∂σłσя ѕιт αмєт, ¢σηѕє#"
 
 #: ecommerce/static/js/views/course_form_view.js
 msgid ""
 "Paid certificate track with initial verification and Verified Certificate, "
-msgstr ""
-"Päïd çértïfïçäté träçk wïth ïnïtïäl vérïfïçätïön änd Vérïfïéd Çértïfïçäté,  "
-"Ⱡ'σяєм ιρѕυм ∂σłσя ѕιт αмєт, ¢σηѕє¢тєтυ#"
+"and option to purchase credit"
+msgstr ""
+"Päïd çértïfïçäté träçk wïth ïnïtïäl vérïfïçätïön änd Vérïfïéd Çértïfïçäté, "
+"änd öptïön tö pürçhäsé çrédït Ⱡ'σяєм ιρѕυм ∂σłσя ѕιт α#"
 
 #. Translators: _START_, _END_, and _TOTAL_ are placeholders. Do NOT translate
 #. them.
