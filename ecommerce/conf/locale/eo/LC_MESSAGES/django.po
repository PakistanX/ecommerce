# SOME DESCRIPTIVE TITLE.
# Copyright (C) YEAR THE PACKAGE'S COPYRIGHT HOLDER
# This file is distributed under the same license as the PACKAGE package.
# FIRST AUTHOR <EMAIL@ADDRESS>, YEAR.
#
msgid ""
msgstr ""
"Project-Id-Version: PACKAGE VERSION\n"
"Report-Msgid-Bugs-To: \n"
<<<<<<< HEAD
"POT-Creation-Date: 2018-02-22 11:09+0000\n"
=======
"POT-Creation-Date: 2018-02-22 10:47+0000\n"
>>>>>>> 388cbebe
"PO-Revision-Date: YEAR-MO-DA HO:MI+ZONE\n"
"Last-Translator: FULL NAME <EMAIL@ADDRESS>\n"
"Language-Team: LANGUAGE <LL@li.org>\n"
"MIME-Version: 1.0\n"
"Content-Type: text/plain; charset=UTF-8\n"
"Content-Transfer-Encoding: 8bit\n"
"Language: \n"
"Plural-Forms: nplurals=2; plural=(n != 1);\n"

#: ecommerce/core/admin.py
msgid "Personal info"
msgstr "Pérsönäl ïnfö Ⱡ'σяєм ιρѕυм ∂σłσя ѕι#"

#: ecommerce/core/admin.py
msgid "Permissions"
msgstr "Pérmïssïöns Ⱡ'σяєм ιρѕυм ∂σłσя #"

#: ecommerce/core/admin.py
msgid "Important dates"
msgstr "Ìmpörtänt dätés Ⱡ'σяєм ιρѕυм ∂σłσя ѕιт α#"

#. Translators: "Waffle" is the name of a third-party library. It should not
#. be translated
#: ecommerce/core/admin.py
msgid ""
"User administration has been disabled due to the load on the database. This "
"functionality can be restored by activating the {switch_name} Waffle switch."
" Be careful when re-activating this switch!"
msgstr ""
"Ûsér ädmïnïsträtïön häs ßéén dïsäßléd düé tö thé löäd ön thé dätäßäsé. Thïs "
"fünçtïönälïtý çän ßé réstöréd ßý äçtïvätïng thé {switch_name} Wäfflé swïtçh."
" Bé çäréfül whén ré-äçtïvätïng thïs swïtçh! Ⱡ'σяєм ιρѕυм ∂σłσя ѕιт αмєт, "
"¢σηѕє¢тєтυя α∂ιριѕι¢ιηg єłιт, ѕє∂ ∂σ єιυѕмσ∂ тємρσя ιη¢ι∂ι∂υηт υт łαвσяє єт "
"∂σłσяє мαgηα αłιqυα. υт єηιм α∂ мιηιм νєηιαм, qυιѕ ησѕтяυ∂ єχєя¢ιтαтιση "
"υłłαм¢σ łαвσяιѕ ηιѕι υт αłιqυιρ єχ єα ¢σммσ∂σ ¢σηѕєqυαт. ∂υιѕ αυтє ιяυяє "
"∂σłσя ιη яєρяєнєη∂єяιт ιη νσłυρтαтє νєłιт єѕѕє ¢ιłłυм ∂σłσяє єυ ƒυgιαт ηυłłα"
" ραяιαтυя. єχ¢єρтєυя ѕιηт σ¢¢αє¢αт ¢υρι∂αтαт ηση ρяσι∂єηт#"

#: ecommerce/core/models.py
msgid "LMS base url for custom site/microsite"
msgstr ""
"LMS ßäsé ürl för çüstöm sïté/mïçrösïté Ⱡ'σяєм ιρѕυм ∂σłσя ѕιт αмєт, "
"¢σηѕє¢тєтυя#"

#: ecommerce/core/models.py
msgid "Root URL of this site's LMS (e.g. https://courses.stage.edx.org)"
msgstr ""
"Rööt ÛRL öf thïs sïté's LMS (é.g. https://çöürsés.stägé.édx.örg) Ⱡ'σяєм "
"ιρѕυм ∂σłσя ѕιт αмєт, ¢σηѕє¢тєтυя α#"

#: ecommerce/core/models.py
msgid "Path to custom site theme"
msgstr "Päth tö çüstöm sïté thémé Ⱡ'σяєм ιρѕυм ∂σłσя ѕιт αмєт, ¢σηѕ#"

#: ecommerce/core/models.py
msgid "Payment processors"
msgstr "Päýmént pröçéssörs Ⱡ'σяєм ιρѕυм ∂σłσя ѕιт αмєт#"

#: ecommerce/core/models.py
msgid "Comma-separated list of processor names: 'cybersource,paypal'"
msgstr ""
"Çömmä-sépärätéd lïst öf pröçéssör nämés: 'çýßérsöürçé,päýpäl' Ⱡ'σяєм ιρѕυм "
"∂σłσя ѕιт αмєт, ¢σηѕє¢тєтυя α#"

#: ecommerce/core/models.py
msgid "Client-side payment processor"
msgstr "Çlïént-sïdé päýmént pröçéssör Ⱡ'σяєм ιρѕυм ∂σłσя ѕιт αмєт, ¢σηѕє¢#"

#: ecommerce/core/models.py
msgid "Processor that will be used for client-side payments"
msgstr ""
"Pröçéssör thät wïll ßé üséd för çlïént-sïdé päýménts Ⱡ'σяєм ιρѕυм ∂σłσя ѕιт "
"αмєт, ¢σηѕє¢тєтυя α#"

#: ecommerce/core/models.py
msgid "OAuth settings"
msgstr "ÖÀüth séttïngs Ⱡ'σяєм ιρѕυм ∂σłσя ѕιт#"

#: ecommerce/core/models.py
msgid "JSON string containing OAuth backend settings."
msgstr ""
"JSÖN strïng çöntäïnïng ÖÀüth ßäçkénd séttïngs. Ⱡ'σяєм ιρѕυм ∂σłσя ѕιт αмєт, "
"¢σηѕє¢тєтυя α#"

#: ecommerce/core/models.py
msgid "Segment key"
msgstr "Ségmént kéý Ⱡ'σяєм ιρѕυм ∂σłσя #"

#: ecommerce/core/models.py
msgid "Segment write/API key."
msgstr "Ségmént wrïté/ÀPÌ kéý. Ⱡ'σяєм ιρѕυм ∂σłσя ѕιт αмєт, ¢#"

#: ecommerce/core/models.py
msgid "From email"
msgstr "Fröm émäïl Ⱡ'σяєм ιρѕυм ∂σłσ#"

#: ecommerce/core/models.py
msgid "Address from which emails are sent."
msgstr ""
"Àddréss fröm whïçh émäïls äré sént. Ⱡ'σяєм ιρѕυм ∂σłσя ѕιт αмєт, ¢σηѕє¢тєт#"

#: ecommerce/core/models.py
msgid "Enable enrollment codes"
msgstr "Énäßlé énröllmént çödés Ⱡ'σяєм ιρѕυм ∂σłσя ѕιт αмєт, ¢σ#"

#: ecommerce/core/models.py
msgid "Enable the creation of enrollment codes."
msgstr ""
"Énäßlé thé çréätïön öf énröllmént çödés. Ⱡ'σяєм ιρѕυм ∂σłσя ѕιт αмєт, "
"¢σηѕє¢тєтυя#"

#: ecommerce/core/models.py
msgid "Payment support email"
msgstr "Päýmént süppört émäïl Ⱡ'σяєм ιρѕυм ∂σłσя ѕιт αмєт, #"

#: ecommerce/core/models.py
msgid "Contact email for payment support issues."
msgstr ""
"Çöntäçt émäïl för päýmént süppört ïssüés. Ⱡ'σяєм ιρѕυм ∂σłσя ѕιт αмєт, "
"¢σηѕє¢тєтυя #"

#: ecommerce/core/models.py
msgid "Payment support url"
msgstr "Päýmént süppört ürl Ⱡ'σяєм ιρѕυм ∂σłσя ѕιт αмєт,#"

#: ecommerce/core/models.py
msgid "URL for payment support issues."
msgstr "ÛRL för päýmént süppört ïssüés. Ⱡ'σяєм ιρѕυм ∂σłσя ѕιт αмєт, ¢σηѕє¢т#"

#: ecommerce/core/models.py
msgid "UTM Cookie Name"
msgstr "ÛTM Çöökïé Nämé Ⱡ'σяєм ιρѕυм ∂σłσя ѕιт α#"

#: ecommerce/core/models.py
msgid "Name of cookie storing UTM data."
msgstr ""
"Nämé öf çöökïé störïng ÛTM dätä. Ⱡ'σяєм ιρѕυм ∂σłσя ѕιт αмєт, ¢σηѕє¢тє#"

#: ecommerce/core/models.py
msgid "Affiliate Cookie Name"
msgstr "Àffïlïäté Çöökïé Nämé Ⱡ'σяєм ιρѕυм ∂σłσя ѕιт αмєт, #"

#: ecommerce/core/models.py
msgid "Name of cookie storing affiliate data."
msgstr ""
"Nämé öf çöökïé störïng äffïlïäté dätä. Ⱡ'σяєм ιρѕυм ∂σłσя ѕιт αмєт, "
"¢σηѕє¢тєтυя#"

#: ecommerce/core/models.py
msgid "Send refund email notification"
msgstr "Sénd réfünd émäïl nötïfïçätïön Ⱡ'σяєм ιρѕυм ∂σłσя ѕιт αмєт, ¢σηѕє¢т#"

#: ecommerce/core/models.py
msgid "Enable SDN check"
msgstr "Énäßlé SDN çhéçk Ⱡ'σяєм ιρѕυм ∂σłσя ѕιт αм#"

#: ecommerce/core/models.py
msgid "Enable SDN check at checkout."
msgstr "Énäßlé SDN çhéçk ät çhéçköüt. Ⱡ'σяєм ιρѕυм ∂σłσя ѕιт αмєт, ¢σηѕє¢#"

#: ecommerce/core/models.py
msgid "US Treasury SDN API URL"
msgstr "ÛS Tréäsürý SDN ÀPÌ ÛRL Ⱡ'σяєм ιρѕυм ∂σłσя ѕιт αмєт, ¢σ#"

#: ecommerce/core/models.py
msgid "US Treasury SDN API key"
msgstr "ÛS Tréäsürý SDN ÀPÌ kéý Ⱡ'σяєм ιρѕυм ∂σłσя ѕιт αмєт, ¢σ#"

#: ecommerce/core/models.py
msgid "SDN lists"
msgstr "SDN lïsts Ⱡ'σяєм ιρѕυм ∂σł#"

#: ecommerce/core/models.py
msgid "A comma-separated list of Treasury OFAC lists to check against."
msgstr ""
"À çömmä-sépärätéd lïst öf Tréäsürý ÖFÀÇ lïsts tö çhéçk ägäïnst. Ⱡ'σяєм ιρѕυм"
" ∂σłσя ѕιт αмєт, ¢σηѕє¢тєтυя α#"

#: ecommerce/core/models.py
msgid "Require Account Activation"
msgstr "Réqüïré Àççöünt Àçtïvätïön Ⱡ'σяєм ιρѕυм ∂σłσя ѕιт αмєт, ¢σηѕ#"

#: ecommerce/core/models.py
msgid ""
"Require users to activate their account before allowing them to redeem a "
"coupon."
msgstr ""
"Réqüïré üsérs tö äçtïväté théïr äççöünt ßéföré ällöwïng thém tö rédéém ä "
"çöüpön. Ⱡ'σяєм ιρѕυм ∂σłσя ѕιт αмєт, ¢σηѕє¢тє#"

#: ecommerce/core/models.py
msgid "Optimizely snippet source URL"
msgstr "Öptïmïzélý snïppét söürçé ÛRL Ⱡ'σяєм ιρѕυм ∂σłσя ѕιт αмєт, ¢σηѕє¢#"

#: ecommerce/core/models.py
msgid "This script will be loaded on every page."
msgstr ""
"Thïs sçrïpt wïll ßé löädéd ön évérý pägé. Ⱡ'σяєм ιρѕυм ∂σłσя ѕιт αмєт, "
"¢σηѕє¢тєтυя #"

#: ecommerce/core/models.py ecommerce/extensions/partner/models.py
msgid "Enable Sailthru Reporting"
msgstr "Énäßlé Säïlthrü Répörtïng Ⱡ'σяєм ιρѕυм ∂σłσя ѕιт αмєт, ¢σηѕ#"

#: ecommerce/core/models.py
msgid "Determines if purchases should be reported to Sailthru."
msgstr ""
"Détérmïnés ïf pürçhäsés shöüld ßé répörtéd tö Säïlthrü. Ⱡ'σяєм ιρѕυм ∂σłσя "
"ѕιт αмєт, ¢σηѕє¢тєтυя α#"

#: ecommerce/core/models.py
msgid "Base Cookie Domain"
msgstr "Bäsé Çöökïé Dömäïn Ⱡ'σяєм ιρѕυм ∂σłσя ѕιт αмєт#"

#: ecommerce/core/models.py
msgid "Base cookie domain used to share cookies across services."
msgstr ""
"Bäsé çöökïé dömäïn üséd tö shäré çöökïés äçröss sérvïçés. Ⱡ'σяєм ιρѕυм ∂σłσя"
" ѕιт αмєт, ¢σηѕє¢тєтυя α#"

#: ecommerce/core/models.py
msgid "Enable embargo check"
msgstr "Énäßlé émßärgö çhéçk Ⱡ'σяєм ιρѕυм ∂σłσя ѕιт αмєт, #"

#: ecommerce/core/models.py
msgid "Enable embargo check at checkout."
msgstr ""
"Énäßlé émßärgö çhéçk ät çhéçköüt. Ⱡ'σяєм ιρѕυм ∂σłσя ѕιт αмєт, ¢σηѕє¢тє#"

#: ecommerce/core/models.py
msgid "Discovery API URL"
msgstr "Dïsçövérý ÀPÌ ÛRL Ⱡ'σяєм ιρѕυм ∂σłσя ѕιт αмє#"

#. Translators: Do not translate "Apple Pay"
#: ecommerce/core/models.py
msgid "Enable Apple Pay"
msgstr "Énäßlé Àpplé Päý Ⱡ'σяєм ιρѕυм ∂σłσя ѕιт αм#"

#: ecommerce/core/models.py
msgid "Enable Partial Program Offer"
msgstr "Énäßlé Pärtïäl Prögräm Öffér Ⱡ'σяєм ιρѕυм ∂σłσя ѕιт αмєт, ¢σηѕє¢#"

#: ecommerce/core/models.py
msgid ""
"Enable the application of program offers to remaining unenrolled or "
"unverified courses"
msgstr ""
"Énäßlé thé äpplïçätïön öf prögräm öfférs tö rémäïnïng ünénrölléd ör "
"ünvérïfïéd çöürsés Ⱡ'σяєм ιρѕυм ∂σłσя ѕιт αмєт, ¢σηѕє¢#"

#: ecommerce/core/models.py
msgid "Full Name"
msgstr "Füll Nämé Ⱡ'σяєм ιρѕυм ∂σł#"

#: ecommerce/core/models.py ecommerce/extensions/basket/models.py
#: ecommerce/templates/oscar/dashboard/offers/offer_detail.html
#: ecommerce/templates/oscar/dashboard/offers/summary.html
msgid "Name"
msgstr "Nämé Ⱡ'σяєм ι#"

#: ecommerce/coupons/views.py ecommerce/coupons/views.py
msgid "Coupon does not exist."
msgstr "Çöüpön döés nöt éxïst. Ⱡ'σяєм ιρѕυм ∂σłσя ѕιт αмєт, ¢#"

#: ecommerce/coupons/views.py
msgid "This coupon code is not yet valid."
msgstr ""
"Thïs çöüpön çödé ïs nöt ýét välïd. Ⱡ'σяєм ιρѕυм ∂σłσя ѕιт αмєт, ¢σηѕє¢тєт#"

#: ecommerce/coupons/views.py
msgid "This coupon code has expired."
msgstr "Thïs çöüpön çödé häs éxpïréd. Ⱡ'σяєм ιρѕυм ∂σłσя ѕιт αмєт, ¢σηѕє¢#"

#: ecommerce/coupons/views.py
msgid "Product [{product}] not available for purchase."
msgstr ""
"Prödüçt [{product}] nöt äväïläßlé för pürçhäsé. Ⱡ'σяєм ιρѕυм ∂σłσя ѕιт αмєт,"
" ¢σηѕє¢тєтυя #"

#: ecommerce/coupons/views.py
msgid "This coupon code is no longer available."
msgstr ""
"Thïs çöüpön çödé ïs nö löngér äväïläßlé. Ⱡ'σяєм ιρѕυм ∂σłσя ѕιт αмєт, "
"¢σηѕє¢тєтυя#"

#: ecommerce/coupons/views.py
msgid "This coupon code is invalid."
msgstr "Thïs çöüpön çödé ïs ïnvälïd. Ⱡ'σяєм ιρѕυм ∂σłσя ѕιт αмєт, ¢σηѕє¢#"

#: ecommerce/coupons/views.py
msgid "The voucher is not applicable to your current basket."
msgstr ""
"Thé vöüçhér ïs nöt äpplïçäßlé tö ýöür çürrént ßäskét. Ⱡ'σяєм ιρѕυм ∂σłσя ѕιт"
" αмєт, ¢σηѕє¢тєтυя α#"

#: ecommerce/coupons/views.py
msgid "Welcome to edX"
msgstr "Wélçömé tö édX Ⱡ'σяєм ιρѕυм ∂σłσя ѕιт#"

#: ecommerce/coupons/views.py
msgid ""
"Please choose from the courses selected by your organization to start "
"learning."
msgstr ""
"Pléäsé çhöösé fröm thé çöürsés séléçtéd ßý ýöür örgänïzätïön tö stärt "
"léärnïng. Ⱡ'σяєм ιρѕυм ∂σłσя ѕιт αмєт, ¢σηѕє¢тєт#"

#: ecommerce/coupons/views.py
msgid "Code not provided."
msgstr "Çödé nöt prövïdéd. Ⱡ'σяєм ιρѕυм ∂σłσя ѕιт αмєт#"

#: ecommerce/coupons/views.py
msgid "SKU not provided."
msgstr "SKÛ nöt prövïdéd. Ⱡ'σяєм ιρѕυм ∂σłσя ѕιт αмє#"

#: ecommerce/coupons/views.py
msgid "The product does not exist."
msgstr "Thé prödüçt döés nöt éxïst. Ⱡ'σяєм ιρѕυм ∂σłσя ѕιт αмєт, ¢σηѕє#"

#: ecommerce/coupons/views.py
msgid "You are not eligible to use this coupon."
msgstr ""
"Ýöü äré nöt élïgïßlé tö üsé thïs çöüpön. Ⱡ'σяєм ιρѕυм ∂σłσя ѕιт αмєт, "
"¢σηѕє¢тєтυя#"

#: ecommerce/coupons/views.py
msgid "Couldn't find a matching Enterprise Customer for this coupon."
msgstr ""
"Çöüldn't fïnd ä mätçhïng Éntérprïsé Çüstömér för thïs çöüpön. Ⱡ'σяєм ιρѕυм "
"∂σłσя ѕιт αмєт, ¢σηѕє¢тєтυя α#"

#: ecommerce/coupons/views.py
msgid "Invalid data sharing consent token provided."
msgstr ""
"Ìnvälïd dätä shärïng çönsént tökén prövïdéd. Ⱡ'σяєм ιρѕυм ∂σłσя ѕιт αмєт, "
"¢σηѕє¢тєтυя #"

#: ecommerce/coupons/views.py ecommerce/extensions/basket/views.py
msgid "You have already purchased {course} seat."
msgstr ""
"Ýöü hävé älréädý pürçhäséd {course} séät. Ⱡ'σяєм ιρѕυм ∂σłσя ѕιт αмєт, "
"¢σηѕє¢тєтυ#"

#: ecommerce/coupons/views.py
msgid "A discount has been applied, courtesy of {enterprise_customer_name}."
msgstr ""
"À dïsçöünt häs ßéén äpplïéd, çöürtésý öf {enterprise_customer_name}. Ⱡ'σяєм "
"ιρѕυм ∂σłσя ѕιт αмєт, ¢σηѕє¢тєтυя #"

#: ecommerce/coupons/views.py
msgid "This coupon code is not valid for this course. Try a different course."
msgstr ""
"Thïs çöüpön çödé ïs nöt välïd för thïs çöürsé. Trý ä dïfférént çöürsé. "
"Ⱡ'σяєм ιρѕυм ∂σłσя ѕιт αмєт, ¢σηѕє¢тєтυя #"

#: ecommerce/courses/models.py ecommerce/extensions/basket/models.py
#: ecommerce/extensions/offer/models.py ecommerce/extensions/payment/models.py
#: ecommerce/templates/oscar/dashboard/offers/offer_detail.html
#: ecommerce/templates/oscar/dashboard/offers/summary.html
msgid "Site"
msgstr "Sïté Ⱡ'σяєм ι#"

#: ecommerce/courses/models.py
msgid ""
"Last date/time on which verification for this product can be submitted."
msgstr ""
"Läst däté/tïmé ön whïçh vérïfïçätïön för thïs prödüçt çän ßé süßmïttéd. "
"Ⱡ'σяєм ιρѕυм ∂σłσя ѕιт αмєт, ¢σηѕє¢тєтυя#"

#: ecommerce/courses/publishers.py
msgid "Failed to publish commerce data for {course_id} to LMS."
msgstr ""
"Fäïléd tö püßlïsh çömmérçé dätä för {course_id} tö LMS. Ⱡ'σяєм ιρѕυм ∂σłσя "
"ѕιт αмєт, ¢σηѕє¢тєтυя α#"

#: ecommerce/courses/utils.py
msgid "Audit"
msgstr "Àüdït Ⱡ'σяєм ιρѕ#"

#: ecommerce/courses/utils.py
msgid "Credit"
msgstr "Çrédït Ⱡ'σяєм ιρѕυ#"

#: ecommerce/courses/utils.py
msgid "Honor"
msgstr "Hönör Ⱡ'σяєм ιρѕ#"

#: ecommerce/courses/utils.py
msgid "Professional"
msgstr "Pröféssïönäl Ⱡ'σяєм ιρѕυм ∂σłσя ѕ#"

#: ecommerce/courses/utils.py
msgid "Verified"
msgstr "Vérïfïéd Ⱡ'σяєм ιρѕυм ∂#"

#: ecommerce/credit/views.py
msgid ""
"An error has occurred. We could not confirm that you are eligible for course"
" credit. Try the transaction again."
msgstr ""
"Àn érrör häs öççürréd. Wé çöüld nöt çönfïrm thät ýöü äré élïgïßlé för çöürsé"
" çrédït. Trý thé tränsäçtïön ägäïn. Ⱡ'σяєм ιρѕυм ∂σłσя #"

#: ecommerce/credit/views.py
msgid ""
"Credit is not currently available for \"{course_name}\". If you are "
"currently enrolled in the course, please try again after all grading is "
"complete. If you need additional assistance, please contact the {site_name} "
"Support Team."
msgstr ""
"Çrédït ïs nöt çürréntlý äväïläßlé för \"{course_name}\". Ìf ýöü äré "
"çürréntlý énrölléd ïn thé çöürsé, pléäsé trý ägäïn äftér äll grädïng ïs "
"çömplété. Ìf ýöü nééd äddïtïönäl ässïstänçé, pléäsé çöntäçt thé {site_name} "
"Süppört Téäm. Ⱡ'σяєм ιρѕυм ∂σłσя ѕιт αмєт, ¢σηѕє¢тєтυя α∂ιριѕι¢ιηg єłιт, ѕє∂"
" ∂σ єιυѕмσ∂ тємρσя ιη¢ι∂ι∂υηт υт łαвσяє єт ∂σłσяє мαgηα αłιqυα. υт єηιм α∂ "
"мιηιм νєηιαм, qυιѕ ησѕтяυ∂ єχєя¢ιтαтιση υłłαм¢σ łαвσяιѕ ηιѕι υт αłιqυιρ єχ "
"єα ¢σммσ∂σ ¢σηѕєqυαт. ∂υιѕ αυтє ιяυяє ∂σłσя ιη яєρяєнєη∂єяιт ιη νσłυρтαтє "
"νєłιт єѕѕє ¢ιłłυм ∂σłσяє єυ ƒυgιαт ηυłłα ραяιαтυя. єχ¢єρтєυя#"

#: ecommerce/credit/views.py
msgid ""
"An error has occurred. We could not confirm that the institution you "
"selected offers this course credit. Try the transaction again."
msgstr ""
"Àn érrör häs öççürréd. Wé çöüld nöt çönfïrm thät thé ïnstïtütïön ýöü "
"séléçtéd öfférs thïs çöürsé çrédït. Trý thé tränsäçtïön ägäïn. Ⱡ#"

#: ecommerce/enterprise/benefits.py
#, python-format
msgid "%d%% enterprise discount"
msgstr "%d%% éntérprïsé dïsçöünt Ⱡ'σяєм ιρѕυм ∂σłσя ѕιт αмєт, ¢σηѕ#"

#: ecommerce/enterprise/benefits.py
msgid "{value} fixed-price enterprise discount"
msgstr ""
"{value} fïxéd-prïçé éntérprïsé dïsçöünt Ⱡ'σяєм ιρѕυм ∂σłσя ѕιт αмєт, "
"¢σηѕє¢тєт#"

#: ecommerce/enterprise/constants.py ecommerce/invoice/models.py
#: ecommerce/programs/constants.py
msgid "Percentage"
msgstr "Pérçéntägé Ⱡ'σяєм ιρѕυм ∂σłσ#"

#: ecommerce/enterprise/constants.py ecommerce/programs/constants.py
msgid "Absolute"
msgstr "Àßsölüté Ⱡ'σяєм ιρѕυм ∂#"

#: ecommerce/enterprise/forms.py
#: ecommerce/enterprise/templates/enterprise/enterpriseoffer_list.html
msgid "Enterprise Customer UUID"
msgstr "Éntérprïsé Çüstömér ÛÛÌD Ⱡ'σяєм ιρѕυм ∂σłσя ѕιт αмєт, ¢ση#"

#: ecommerce/enterprise/forms.py
#: ecommerce/enterprise/templates/enterprise/enterpriseoffer_list.html
msgid "Enterprise Customer Catalog UUID"
msgstr ""
"Éntérprïsé Çüstömér Çätälög ÛÛÌD Ⱡ'σяєм ιρѕυм ∂σłσя ѕιт αмєт, ¢σηѕє¢тє#"

#: ecommerce/enterprise/forms.py ecommerce/programs/forms.py
msgid "Discount Type"
msgstr "Dïsçöünt Týpé Ⱡ'σяєм ιρѕυм ∂σłσя ѕι#"

#: ecommerce/enterprise/forms.py ecommerce/programs/forms.py
msgid "Discount Value"
msgstr "Dïsçöünt Välüé Ⱡ'σяєм ιρѕυм ∂σłσя ѕιт#"

#: ecommerce/enterprise/forms.py ecommerce/programs/forms.py
msgid "Start Date"
msgstr "Stärt Däté Ⱡ'σяєм ιρѕυм ∂σłσ#"

#: ecommerce/enterprise/forms.py ecommerce/programs/forms.py
msgid "End Date"
msgstr "Énd Däté Ⱡ'σяєм ιρѕυм ∂#"

#: ecommerce/enterprise/forms.py
msgid "An offer already exists for this Enterprise & Catalog combination."
msgstr ""
"Àn öffér älréädý éxïsts för thïs Éntérprïsé & Çätälög çömßïnätïön. Ⱡ'σяєм "
"ιρѕυм ∂σłσя ѕιт αмєт, ¢σηѕє¢тєтυя #"

#: ecommerce/enterprise/forms.py ecommerce/programs/forms.py
msgid "Percentage discounts cannot be greater than 100%."
msgstr ""
"Pérçéntägé dïsçöünts çännöt ßé gréätér thän 100%. Ⱡ'σяєм ιρѕυм ∂σłσя ѕιт "
"αмєт, ¢σηѕє¢тєтυя α#"

#: ecommerce/enterprise/forms.py ecommerce/programs/forms.py
msgid "A start date must be specified when specifying an end date."
msgstr ""
"À stärt däté müst ßé spéçïfïéd whén spéçïfýïng än énd däté. Ⱡ'σяєм ιρѕυм "
"∂σłσя ѕιт αмєт, ¢σηѕє¢тєтυя α#"

#: ecommerce/enterprise/forms.py ecommerce/programs/forms.py
msgid "The start date must occur before the end date."
msgstr ""
"Thé stärt däté müst öççür ßéföré thé énd däté. Ⱡ'σяєм ιρѕυм ∂σłσя ѕιт αмєт, "
"¢σηѕє¢тєтυя α#"

#: ecommerce/enterprise/forms.py
msgid "Discount provided by {enterprise_customer_name}."
msgstr ""
"Dïsçöünt prövïdéd ßý {enterprise_customer_name}. Ⱡ'σяєм ιρѕυм ∂σłσя ѕιт "
"αмєт, ¢σηѕ#"

#: ecommerce/enterprise/templates/enterprise/enterpriseoffer_form.html
#, python-format
msgid "Edit Enterprise Offer: %(enterprise_customer_name)s"
msgstr ""
"Édït Éntérprïsé Öffér: %(enterprise_customer_name)s Ⱡ'σяєм ιρѕυм ∂σłσя ѕιт "
"αмєт, ¢σηѕ#"

#: ecommerce/enterprise/templates/enterprise/enterpriseoffer_form.html
#: ecommerce/enterprise/templates/enterprise/enterpriseoffer_form.html
#: ecommerce/enterprise/templates/enterprise/enterpriseoffer_form.html
#: ecommerce/enterprise/templates/enterprise/enterpriseoffer_list.html
msgid "Create Enterprise Offer"
msgstr "Çréäté Éntérprïsé Öffér Ⱡ'σяєм ιρѕυм ∂σłσя ѕιт αмєт, ¢σ#"

#: ecommerce/enterprise/templates/enterprise/enterpriseoffer_form.html
#: ecommerce/enterprise/templates/enterprise/enterpriseoffer_list.html
#: ecommerce/enterprise/templates/enterprise/enterpriseoffer_list.html
#: ecommerce/templates/edx/partials/_administration_menu.html
msgid "Enterprise Offers"
msgstr "Éntérprïsé Öfférs Ⱡ'σяєм ιρѕυм ∂σłσя ѕιт αмє#"

#: ecommerce/enterprise/templates/enterprise/enterpriseoffer_form.html
#: ecommerce/programs/templates/programs/programoffer_form.html
#: ecommerce/templates/oscar/dashboard/catalogue/product_row_actions.html
#: ecommerce/templates/oscar/dashboard/catalogue/product_update.html
#: ecommerce/templates/oscar/dashboard/offers/offer_detail.html
#: ecommerce/templates/oscar/dashboard/offers/offer_detail.html
#: ecommerce/templates/oscar/dashboard/offers/offer_detail.html
#: ecommerce/templates/oscar/dashboard/offers/offer_detail.html
#: ecommerce/templates/oscar/dashboard/offers/summary.html
#: ecommerce/templates/oscar/dashboard/offers/summary.html
#: ecommerce/templates/oscar/dashboard/offers/summary.html
#: ecommerce/templates/oscar/dashboard/offers/summary.html
#: ecommerce/templates/oscar/dashboard/orders/order_detail.html
msgid "Edit"
msgstr "Édït Ⱡ'σяєм ι#"

#: ecommerce/enterprise/templates/enterprise/enterpriseoffer_form.html
#: ecommerce/programs/templates/programs/programoffer_form.html
msgid "Create"
msgstr "Çréäté Ⱡ'σяєм ιρѕυ#"

#: ecommerce/enterprise/templates/enterprise/enterpriseoffer_form.html
msgid "Edit Enterprise Offer"
msgstr "Édït Éntérprïsé Öffér Ⱡ'σяєм ιρѕυм ∂σłσя ѕιт αмєт, #"

#: ecommerce/enterprise/templates/enterprise/enterpriseoffer_form.html
#: ecommerce/programs/templates/programs/programoffer_form.html
msgid "Save Changes"
msgstr "Sävé Çhängés Ⱡ'σяєм ιρѕυм ∂σłσя ѕ#"

#: ecommerce/enterprise/templates/enterprise/enterpriseoffer_form.html
#: ecommerce/programs/templates/programs/programoffer_form.html
#: ecommerce/templates/oscar/dashboard/catalogue/product_update.html
#: ecommerce/templates/oscar/dashboard/partials/refund_action_modal.html
msgid "Cancel"
msgstr "Çänçél Ⱡ'σяєм ιρѕυ#"

#: ecommerce/enterprise/templates/enterprise/enterpriseoffer_form.html
#: ecommerce/enterprise/templates/enterprise/enterpriseoffer_list.html
#, python-format
msgid "%(platform_name)s Enterprise Offer Administration Tool"
msgstr ""
"%(platform_name)s Éntérprïsé Öffér Àdmïnïsträtïön Tööl Ⱡ'σяєм ιρѕυм ∂σłσя "
"ѕιт αмєт, ¢σηѕє¢тєтυя#"

#: ecommerce/enterprise/templates/enterprise/enterpriseoffer_list.html
msgid "Current enterprise offers"
msgstr "Çürrént éntérprïsé öfférs Ⱡ'σяєм ιρѕυм ∂σłσя ѕιт αмєт, ¢σηѕ#"

#: ecommerce/enterprise/templates/enterprise/enterpriseoffer_list.html
msgid "Enterprise Customer Name"
msgstr "Éntérprïsé Çüstömér Nämé Ⱡ'σяєм ιρѕυм ∂σłσя ѕιт αмєт, ¢ση#"

#: ecommerce/enterprise/templates/enterprise/enterpriseoffer_list.html
#: ecommerce/programs/templates/programs/programoffer_list.html
#: ecommerce/templates/oscar/dashboard/orders/order_detail.html
#: ecommerce/templates/oscar/dashboard/orders/order_detail.html
msgid "Type"
msgstr "Týpé Ⱡ'σяєм ι#"

#: ecommerce/enterprise/templates/enterprise/enterpriseoffer_list.html
#: ecommerce/programs/templates/programs/programoffer_list.html
msgid "Value"
msgstr "Välüé Ⱡ'σяєм ιρѕ#"

#: ecommerce/enterprise/templates/enterprise/enterpriseoffer_list.html
#: ecommerce/programs/templates/programs/programoffer_list.html
msgid "Start"
msgstr "Stärt Ⱡ'σяєм ιρѕ#"

#: ecommerce/enterprise/templates/enterprise/enterpriseoffer_list.html
#: ecommerce/programs/templates/programs/programoffer_list.html
msgid "End"
msgstr "Énd Ⱡ'σяєм#"

#: ecommerce/enterprise/utils.py
msgid "SKU {sku} does not exist."
msgstr "SKÛ {sku} döés nöt éxïst. Ⱡ'σяєм ιρѕυм ∂σłσя ѕιт αмєт, ¢σ#"

#: ecommerce/enterprise/utils.py
msgid "There is no Enterprise Customer associated with SKU {sku}."
msgstr ""
"Théré ïs nö Éntérprïsé Çüstömér ässöçïätéd wïth SKÛ {sku}. Ⱡ'σяєм ιρѕυм "
"∂σłσя ѕιт αмєт, ¢σηѕє¢тєтυя α#"

#: ecommerce/enterprise/utils.py
msgid ""
"If you have concerns about sharing your data, please contact your "
"administrator at {enterprise}."
msgstr ""
"Ìf ýöü hävé çönçérns äßöüt shärïng ýöür dätä, pléäsé çöntäçt ýöür "
"ädmïnïsträtör ät {enterprise}. Ⱡ'σяєм ιρѕυм ∂σłσя ѕιт αмєт, ¢σηѕє#"

#: ecommerce/enterprise/utils.py
msgid ""
"If you have concerns about sharing your data, please contact your "
"administrator at {enterprise} at {contact_info}."
msgstr ""
"Ìf ýöü hävé çönçérns äßöüt shärïng ýöür dätä, pléäsé çöntäçt ýöür "
"ädmïnïsträtör ät {enterprise} ät {contact_info}. Ⱡ'σяєм ιρѕυм ∂σłσя ѕιт "
"αмєт, ¢#"

#: ecommerce/enterprise/utils.py
msgid "Enrollment in {course_name} was not complete."
msgstr ""
"Énröllmént ïn {course_name} wäs nöt çömplété. Ⱡ'σяєм ιρѕυм ∂σłσя ѕιт αмєт, "
"¢σηѕє¢тєт#"

#: ecommerce/enterprise/views.py
msgid "Enterprise offer updated!"
msgstr "Éntérprïsé öffér üpdätéd! Ⱡ'σяєм ιρѕυм ∂σłσя ѕιт αмєт, ¢σηѕ#"

#: ecommerce/enterprise/views.py
msgid "Enterprise offer created!"
msgstr "Éntérprïsé öffér çréätéd! Ⱡ'σяєм ιρѕυм ∂σłσя ѕιт αмєт, ¢σηѕ#"

#: ecommerce/extensions/api/exceptions.py
msgid "You can't check out with an empty basket."
msgstr ""
"Ýöü çän't çhéçk öüt wïth än émptý ßäskét. Ⱡ'σяєм ιρѕυм ∂σłσя ѕιт αмєт, "
"¢σηѕє¢тєтυя #"

#: ecommerce/extensions/api/exceptions.py
msgid ""
"We couldn't locate the identification code necessary to find one of your "
"products."
msgstr ""
"Wé çöüldn't löçäté thé ïdéntïfïçätïön çödé néçéssärý tö fïnd öné öf ýöür "
"prödüçts. Ⱡ'σяєм ιρѕυм ∂σłσя ѕιт αмєт, ¢σηѕє¢тє#"

#: ecommerce/extensions/api/exceptions.py
msgid "We couldn't find one of the products you're looking for."
msgstr ""
"Wé çöüldn't fïnd öné öf thé prödüçts ýöü'ré löökïng för. Ⱡ'σяєм ιρѕυм ∂σłσя "
"ѕιт αмєт, ¢σηѕє¢тєтυя α#"

#: ecommerce/extensions/api/exceptions.py
msgid "One of the products you're trying to order is unavailable."
msgstr ""
"Öné öf thé prödüçts ýöü'ré trýïng tö ördér ïs ünäväïläßlé. Ⱡ'σяєм ιρѕυм "
"∂σłσя ѕιт αмєт, ¢σηѕє¢тєтυя α#"

#: ecommerce/extensions/api/serializers.py
msgid "Products must have a certificate type."
msgstr ""
"Prödüçts müst hävé ä çértïfïçäté týpé. Ⱡ'σяєм ιρѕυм ∂σłσя ѕιт αмєт, "
"¢σηѕє¢тєтυя#"

#: ecommerce/extensions/api/serializers.py
#: ecommerce/extensions/api/serializers.py
msgid "Products must have a price."
msgstr "Prödüçts müst hävé ä prïçé. Ⱡ'σяєм ιρѕυм ∂σłσя ѕιт αмєт, ¢σηѕє#"

#: ecommerce/extensions/api/serializers.py
msgid "Products must indicate whether ID verification is required."
msgstr ""
"Prödüçts müst ïndïçäté whéthér ÌD vérïfïçätïön ïs réqüïréd. Ⱡ'σяєм ιρѕυм "
"∂σłσя ѕιт αмєт, ¢σηѕє¢тєтυя α#"

#: ecommerce/extensions/api/serializers.py
<<<<<<< HEAD
#, python-brace-format
=======
>>>>>>> 388cbebe
msgid "Invalid product class [{product_class}] requested."
msgstr ""
"Ìnvälïd prödüçt çläss [{product_class}] réqüéstéd. Ⱡ'σяєм ιρѕυм ∂σłσя ѕιт "
"αмєт, ¢σηѕє¢тєтυя#"

#: ecommerce/extensions/api/serializers.py
msgid ""
"Course [{course_id}] was not published to LMS because the switch "
"[publish_course_modes_to_lms] is disabled. To avoid ghost SKUs, data has not"
" been saved."
msgstr ""
"Çöürsé [{course_id}] wäs nöt püßlïshéd tö LMS ßéçäüsé thé swïtçh "
"[püßlïsh_çöürsé_mödés_tö_lms] ïs dïsäßléd. Tö ävöïd ghöst SKÛs, dätä häs nöt"
" ßéén sävéd. Ⱡ'σяєм ιρѕυм ∂σłσя ѕιт αмєт, ¢σηѕє¢тєтυя α∂ιριѕι¢ιηg єłιт, ѕє∂ "
"∂σ єιυѕмσ∂ тємρσя ιη¢ι∂ι∂υηт υт łαвσяє єт ∂σłσяє мαgηα αłιqυα. υт єηιм α∂ "
"мιηιм νєηιαм, qυιѕ ησѕтяυ∂ єχєя¢ιтαтιση υłłαм¢σ łαвσяιѕ ηιѕι υт αłιqυιρ єχ "
"єα ¢σммσ∂σ ¢σηѕєqυαт. ∂υιѕ αυтє ιяυяє ∂σłσя ιη яєρяєнєη∂єяιт ιη νσłυρтαтє "
"νєłιт єѕѕє ¢ιłłυм ∂σłσяє єυ ƒυgιαт ηυłłα ραяιαтυя. єχ¢єρтєυя ѕιηт σ¢¢αє¢αт "
"¢υρι∂αтαт ηση ρяσι∂єηт, ѕυηт ιη ¢υłρα qυι σƒƒι¢ια ∂єѕєяυηт мσłłιт αηιм ι∂#"

#: ecommerce/extensions/api/serializers.py
msgid "Enrollment code"
msgstr "Énröllmént çödé Ⱡ'σяєм ιρѕυм ∂σłσя ѕιт α#"

#: ecommerce/extensions/api/serializers.py
msgid "Discount code"
msgstr "Dïsçöünt çödé Ⱡ'σяєм ιρѕυм ∂σłσя ѕι#"

#: ecommerce/extensions/api/serializers.py
msgid "ACTIVE"
msgstr "ÀÇTÌVÉ Ⱡ'σяєм ιρѕυ#"

#: ecommerce/extensions/api/serializers.py
msgid "INACTIVE"
msgstr "ÌNÀÇTÌVÉ Ⱡ'σяєм ιρѕυм ∂#"

#: ecommerce/extensions/api/v2/views/baskets.py
#: ecommerce/extensions/basket/views.py
msgid "No SKUs provided."
msgstr "Nö SKÛs prövïdéd. Ⱡ'σяєм ιρѕυм ∂σłσя ѕιт αмє#"

#: ecommerce/extensions/api/v2/views/baskets.py
#: ecommerce/extensions/basket/views.py
msgid "Products with SKU(s) [{skus}] do not exist."
msgstr ""
"Prödüçts wïth SKÛ(s) [{skus}] dö nöt éxïst. Ⱡ'σяєм ιρѕυм ∂σłσя ѕιт αмєт, "
"¢σηѕє¢тєтυя#"

#: ecommerce/extensions/basket/models.py
msgid "{id} - {status} basket (owner: {owner}, lines: {num_lines})"
msgstr ""
"{id} - {status} ßäskét (öwnér: {owner}, lïnés: {num_lines}) Ⱡ'σяєм ιρѕυм "
"∂σłσя ѕιт αмєт, ¢σηѕє¢тєтυя #"

#: ecommerce/extensions/basket/models.py
#: ecommerce/extensions/payment/models.py
#: ecommerce/templates/oscar/basket/basket.html
msgid "Basket"
msgstr "Bäskét Ⱡ'σяєм ιρѕυ#"

#: ecommerce/extensions/basket/models.py
msgid "Attribute Type"
msgstr "Àttrïßüté Týpé Ⱡ'σяєм ιρѕυм ∂σłσя ѕιт#"

#: ecommerce/extensions/basket/models.py
msgid "Text Attribute"
msgstr "Téxt Àttrïßüté Ⱡ'σяєм ιρѕυм ∂σłσя ѕιт#"

#: ecommerce/extensions/basket/utils.py
msgid ""
"Due to export controls, we cannot allow you to access this course at this "
"time."
msgstr ""
"Düé tö éxpört çöntröls, wé çännöt ällöw ýöü tö äççéss thïs çöürsé ät thïs "
"tïmé. Ⱡ'σяєм ιρѕυм ∂σłσя ѕιт αмєт, ¢σηѕє¢тєт#"

#: ecommerce/extensions/basket/utils.py
msgid "Click here to just purchase an enrollment for yourself"
msgstr ""
"Çlïçk héré tö jüst pürçhäsé än énröllmént för ýöürsélf Ⱡ'σяєм ιρѕυм ∂σłσя "
"ѕιт αмєт, ¢σηѕє¢тєтυя α#"

#: ecommerce/extensions/basket/utils.py
msgid "Click here to purchase multiple seats in this course"
msgstr ""
"Çlïçk héré tö pürçhäsé mültïplé séäts ïn thïs çöürsé Ⱡ'σяєм ιρѕυм ∂σłσя ѕιт "
"αмєт, ¢σηѕє¢тєтυя α#"

#: ecommerce/extensions/basket/views.py
msgid "No SKU provided."
msgstr "Nö SKÛ prövïdéd. Ⱡ'σяєм ιρѕυм ∂σłσя ѕιт αм#"

#: ecommerce/extensions/basket/views.py
msgid "SKU [{sku}] does not exist."
msgstr "SKÛ [{sku}] döés nöt éxïst. Ⱡ'σяєм ιρѕυм ∂σłσя ѕιт αмєт, ¢σηѕ#"

#: ecommerce/extensions/basket/views.py
msgid "Product [{product}] not available to buy."
msgstr ""
"Prödüçt [{product}] nöt äväïläßlé tö ßüý. Ⱡ'σяєм ιρѕυм ∂σłσя ѕιт αмєт, "
"¢σηѕє¢тєт#"

#: ecommerce/extensions/basket/views.py
msgid "You have already purchased these products"
msgstr ""
"Ýöü hävé älréädý pürçhäséd thésé prödüçts Ⱡ'σяєм ιρѕυм ∂σłσя ѕιт αмєт, "
"¢σηѕє¢тєтυя #"

#: ecommerce/extensions/basket/views.py
#, python-brace-format
msgid ""
"{strong_start}Purchasing access just for "
"yourself?{strong_end}{paragraph_start}If you are purchasing a single code "
"for someone else, please continue with checkout. However, If you are the "
"learner {link_start}go back{link_end} to enroll directly.{paragraph_end}"
msgstr ""
"{strong_start}Pürçhäsïng äççéss jüst för "
"ýöürsélf?{strong_end}{paragraph_start}Ìf ýöü äré pürçhäsïng ä sïnglé çödé "
"för söméöné élsé, pléäsé çöntïnüé wïth çhéçköüt. Höwévér, Ìf ýöü äré thé "
"léärnér {link_start}gö ßäçk{link_end} tö énröll dïréçtlý.{paragraph_end} "
"Ⱡ'σяєм ιρѕυм ∂σłσя ѕιт αмєт, ¢σηѕє¢тєтυя α∂ιριѕι¢ιηg єłιт, ѕє∂ ∂σ єιυѕмσ∂ "
"тємρσя ιη¢ι∂ι∂υηт υт łαвσяє єт ∂σłσяє мαgηα αłιqυα. υт єηιм α∂ мιηιм νєηιαм,"
" qυιѕ ησѕтяυ∂ єχєя¢ιтαтιση υłłαм¢σ łαвσяιѕ ηιѕι υт αłιqυιρ єχ єα ¢σммσ∂σ "
"¢σηѕєqυαт. ∂υιѕ αυтє ιяυяє ∂σłσя ιη яєρяєнєη∂єяιт ιη νσłυρтαтє νєłιт єѕѕє "
"¢ιłłυм ∂σłσяє єυ ƒυgιαт ηυłłα ραяιαтυя. єχ¢єρтєυя ѕιηт σ¢¢αє¢αт ¢υ#"

#: ecommerce/extensions/basket/views.py
msgid ""
"After you complete your order you will be able to select course dates from "
"your dashboard."
msgstr ""
"Àftér ýöü çömplété ýöür ördér ýöü wïll ßé äßlé tö séléçt çöürsé dätés fröm "
"ýöür däshßöärd. Ⱡ'σяєм ιρѕυм ∂σłσя ѕιт αмєт, ¢σηѕ#"

#: ecommerce/extensions/basket/views.py
msgid ""
"After you complete your order you will be automatically enrolled in the "
"verified track of the course."
msgstr ""
"Àftér ýöü çömplété ýöür ördér ýöü wïll ßé äütömätïçällý énrölléd ïn thé "
"vérïfïéd träçk öf thé çöürsé. Ⱡ'σяєм ιρѕυм ∂σłσя ѕιт αмє#"

#: ecommerce/extensions/basket/views.py
msgid "After you complete your order you will receive credit for your course."
msgstr ""
"Àftér ýöü çömplété ýöür ördér ýöü wïll réçéïvé çrédït för ýöür çöürsé. "
"Ⱡ'σяєм ιρѕυм ∂σłσя ѕιт αмєт, ¢σηѕє¢тєтυя #"

#: ecommerce/extensions/basket/views.py
msgid ""
"After you complete your order you will be automatically enrolled in the "
"course."
msgstr ""
"Àftér ýöü çömplété ýöür ördér ýöü wïll ßé äütömätïçällý énrölléd ïn thé "
"çöürsé. Ⱡ'σяєм ιρѕυм ∂σłσя ѕιт αмєт, ¢σηѕє¢тєт#"

#: ecommerce/extensions/basket/views.py
msgid ""
"{paragraph_start}By purchasing, you and your organization agree to the "
"following terms:{paragraph_end} {ul_start} {li_start}Each code is valid for "
"the one course covered and can be used only one time.{li_end} {li_start}You "
"are responsible for distributing codes to your learners.{li_end} "
"{li_start}Each code will expire in one year from date of purchase or, if "
"earlier, once the course is closed.{li_end} {li_start}If a course is not "
"designated as self-paced, you should confirm that a course run is available "
"before expiration. {li_end} {li_start}You may not resell codes to third "
"parties.{li_end} {ul_end} {strong_start}All sales final. No "
"refunds.{strong_end} {paragraph_start}You will receive an email at "
"{user_email} with your enrollment code(s). {paragraph_end}"
msgstr ""
"{paragraph_start}Bý pürçhäsïng, ýöü änd ýöür örgänïzätïön ägréé tö thé "
"föllöwïng térms:{paragraph_end} {ul_start} {li_start}Éäçh çödé ïs välïd för "
"thé öné çöürsé çövéréd änd çän ßé üséd önlý öné tïmé.{li_end} {li_start}Ýöü "
"äré réspönsïßlé för dïstrïßütïng çödés tö ýöür léärnérs.{li_end} "
"{li_start}Éäçh çödé wïll éxpïré ïn öné ýéär fröm däté öf pürçhäsé ör, ïf "
"éärlïér, önçé thé çöürsé ïs çlöséd.{li_end} {li_start}Ìf ä çöürsé ïs nöt "
"désïgnätéd äs sélf-päçéd, ýöü shöüld çönfïrm thät ä çöürsé rün ïs äväïläßlé "
"ßéföré éxpïrätïön. {li_end} {li_start}Ýöü mäý nöt réséll çödés tö thïrd "
"pärtïés.{li_end} {ul_end} {strong_start}Àll sälés fïnäl. Nö "
"réfünds.{strong_end} {paragraph_start}Ýöü wïll réçéïvé än émäïl ät "
"{user_email} wïth ýöür énröllmént çödé(s). {paragraph_end}#"

#: ecommerce/extensions/basket/views.py
msgid "Could not apply the code '{code}'; it requires data sharing consent."
msgstr ""
"Çöüld nöt äpplý thé çödé '{code}'; ït réqüïrés dätä shärïng çönsént. Ⱡ'σяєм "
"ιρѕυм ∂σłσя ѕιт αмєт, ¢σηѕє¢тєтυя α#"

#: ecommerce/extensions/basket/views.py
msgid "Coupon code '{code}' has expired."
msgstr ""
"Çöüpön çödé '{code}' häs éxpïréd. Ⱡ'σяєм ιρѕυм ∂σłσя ѕιт αмєт, ¢σηѕє¢т#"

#: ecommerce/extensions/basket/views.py
msgid "Coupon code '{code}' is not active."
msgstr ""
"Çöüpön çödé '{code}' ïs nöt äçtïvé. Ⱡ'σяєм ιρѕυм ∂σłσя ѕιт αмєт, ¢σηѕє¢тє#"

#: ecommerce/extensions/basket/views.py
msgid "Coupon code '{code}' has already been redeemed."
msgstr ""
"Çöüpön çödé '{code}' häs älréädý ßéén rédééméd. Ⱡ'σяєм ιρѕυм ∂σłσя ѕιт αмєт,"
" ¢σηѕє¢тєтυя #"

#: ecommerce/extensions/basket/views.py ecommerce/extensions/basket/views.py
msgid "Coupon code '{code}' is not valid for this basket."
msgstr ""
"Çöüpön çödé '{code}' ïs nöt välïd för thïs ßäskét. Ⱡ'σяєм ιρѕυм ∂σłσя ѕιт "
"αмєт, ¢σηѕє¢тєтυя α#"

#: ecommerce/extensions/basket/views.py
msgid "Your basket does not qualify for a coupon code discount."
msgstr ""
"Ýöür ßäskét döés nöt qüälïfý för ä çöüpön çödé dïsçöünt. Ⱡ'σяєм ιρѕυм ∂σłσя "
"ѕιт αмєт, ¢σηѕє¢тєтυя α#"

#: ecommerce/extensions/basket/views.py
msgid "Coupon code '{code}' added to basket."
msgstr ""
"Çöüpön çödé '{code}' äddéd tö ßäskét. Ⱡ'σяєм ιρѕυм ∂σłσя ѕιт αмєт, "
"¢σηѕє¢тєт#"

#: ecommerce/extensions/basket/views.py
msgid "You have already added coupon code '{code}' to your basket."
msgstr ""
"Ýöü hävé älréädý äddéd çöüpön çödé '{code}' tö ýöür ßäskét. Ⱡ'σяєм ιρѕυм "
"∂σłσя ѕιт αмєт, ¢σηѕє¢тєтυя α#"

#: ecommerce/extensions/basket/views.py
msgid "Coupon code '{code}' does not exist."
msgstr ""
"Çöüpön çödé '{code}' döés nöt éxïst. Ⱡ'σяєм ιρѕυм ∂σłσя ѕιт αмєт, ¢σηѕє¢тє#"

#: ecommerce/extensions/catalogue/models.py
msgid "Last date/time on which this product can be purchased."
msgstr ""
"Läst däté/tïmé ön whïçh thïs prödüçt çän ßé pürçhäséd. Ⱡ'σяєм ιρѕυм ∂σłσя "
"ѕιт αмєт, ¢σηѕє¢тєтυя α#"

#: ecommerce/extensions/dashboard/forms.py
#: ecommerce/templates/oscar/dashboard/orders/order_detail.html
#: ecommerce/templates/oscar/dashboard/orders/order_list.html
#: ecommerce/templates/oscar/dashboard/refunds/refund_detail.html
#: ecommerce/templates/oscar/dashboard/refunds/refund_list.html
#: ecommerce/templates/oscar/dashboard/users/detail.html
msgid "Username"
msgstr "Ûsérnämé Ⱡ'σяєм ιρѕυм ∂#"

#: ecommerce/extensions/dashboard/forms.py
#: ecommerce/templates/oscar/dashboard/orders/order_list.html
#: ecommerce/templates/oscar/dashboard/refunds/refund_list.html
#: ecommerce/templates/oscar/dashboard/users/detail.html
msgid "Email"
msgstr "Émäïl Ⱡ'σяєм ιρѕ#"

#: ecommerce/extensions/dashboard/orders/views.py
msgid ""
"{link_start}Refund #{refund_id}{link_end} created! Click "
"{link_start}here{link_end} to view it."
msgstr ""
"{link_start}Réfünd #{refund_id}{link_end} çréätéd! Çlïçk "
"{link_start}héré{link_end} tö vïéw ït. Ⱡ'σяєм ιρѕυм ∂σłσя ѕιт αмєт, "
"¢σηѕє¢тєтυя α#"

#: ecommerce/extensions/dashboard/orders/views.py
msgid ""
"A refund cannot be created for these lines. They may have already been "
"refunded."
msgstr ""
"À réfünd çännöt ßé çréätéd för thésé lïnés. Théý mäý hävé älréädý ßéén "
"réfündéd. Ⱡ'σяєм ιρѕυм ∂σłσя ѕιт αмєт, ¢σηѕє¢тє#"

#: ecommerce/extensions/dashboard/refunds/config.py
msgid "Refunds Dashboard"
msgstr "Réfünds Däshßöärd Ⱡ'σяєм ιρѕυм ∂σłσя ѕιт αмє#"

#: ecommerce/extensions/dashboard/refunds/forms.py
#: ecommerce/templates/oscar/dashboard/partials/refund_table.html
#: ecommerce/templates/oscar/dashboard/refunds/refund_list.html
msgid "Refund ID"
msgstr "Réfünd ÌD Ⱡ'σяєм ιρѕυм ∂σł#"

#: ecommerce/extensions/dashboard/refunds/forms.py
#: ecommerce/extensions/refund/models.py ecommerce/extensions/refund/models.py
#: ecommerce/extensions/voucher/utils.py
#: ecommerce/templates/oscar/dashboard/orders/line_detail.html
#: ecommerce/templates/oscar/dashboard/orders/order_detail.html
#: ecommerce/templates/oscar/dashboard/orders/order_detail.html
#: ecommerce/templates/oscar/dashboard/orders/order_detail.html
#: ecommerce/templates/oscar/dashboard/orders/order_list.html
#: ecommerce/templates/oscar/dashboard/partials/refund_table.html
#: ecommerce/templates/oscar/dashboard/refunds/refund_detail.html
#: ecommerce/templates/oscar/dashboard/refunds/refund_detail.html
#: ecommerce/templates/oscar/dashboard/refunds/refund_list.html
#: ecommerce/templates/oscar/dashboard/users/detail.html
msgid "Status"
msgstr "Stätüs Ⱡ'σяєм ιρѕυ#"

#: ecommerce/extensions/dashboard/users/views.py
msgid "Failed to retrieve enrollment data."
msgstr ""
"Fäïléd tö rétrïévé énröllmént dätä. Ⱡ'σяєм ιρѕυм ∂σłσя ѕιт αмєт, ¢σηѕє¢тєт#"

#: ecommerce/extensions/offer/models.py
msgid "Course Catalog ID from the Discovery Service."
msgstr ""
"Çöürsé Çätälög ÌD fröm thé Dïsçövérý Sérvïçé. Ⱡ'σяєм ιρѕυм ∂σłσя ѕιт αмєт, "
"¢σηѕє¢тєтυя #"

#: ecommerce/extensions/offer/models.py
msgid "UUID for an EnterpriseCustomer from the Enterprise Service."
msgstr ""
"ÛÛÌD för än ÉntérprïséÇüstömér fröm thé Éntérprïsé Sérvïçé. Ⱡ'σяєм ιρѕυм "
"∂σłσя ѕιт αмєт, ¢σηѕє¢тєтυя α#"

#: ecommerce/extensions/offer/models.py
msgid "EnterpriseCustomer UUID"
msgstr "ÉntérprïséÇüstömér ÛÛÌD Ⱡ'σяєм ιρѕυм ∂σłσя ѕιт αмєт, ¢σ#"

#: ecommerce/extensions/offer/models.py
msgid "EnterpriseCustomer Name"
msgstr "ÉntérprïséÇüstömér Nämé Ⱡ'σяєм ιρѕυм ∂σłσя ѕιт αмєт, ¢σ#"

#: ecommerce/extensions/offer/models.py
msgid "EnterpriseCustomerCatalog UUID"
msgstr "ÉntérprïséÇüstömérÇätälög ÛÛÌD Ⱡ'σяєм ιρѕυм ∂σłσя ѕιт αмєт, ¢σηѕє¢т#"

#: ecommerce/extensions/offer/models.py ecommerce/extensions/voucher/utils.py
#: ecommerce/programs/forms.py
#: ecommerce/programs/templates/programs/programoffer_list.html
msgid "Program UUID"
msgstr "Prögräm ÛÛÌD Ⱡ'σяєм ιρѕυм ∂σłσя ѕ#"

#: ecommerce/extensions/offer/utils.py
msgid "{benefit_value}%"
msgstr "{benefit_value}% Ⱡ'σяєм ι#"

#: ecommerce/extensions/offer/utils.py
msgid "${benefit_value}"
msgstr "${benefit_value} Ⱡ'σяєм ι#"

#. Translators: "Waffle" is the name of a third-party library. It should not
#. be translated
#: ecommerce/extensions/order/admin.py
msgid ""
"Order administration has been disabled due to the load on the database. This"
" functionality can be restored by activating the {switch_name} Waffle "
"switch. Be careful when re-activating this switch!"
msgstr ""
"Ördér ädmïnïsträtïön häs ßéén dïsäßléd düé tö thé löäd ön thé dätäßäsé. Thïs"
" fünçtïönälïtý çän ßé réstöréd ßý äçtïvätïng thé {switch_name} Wäfflé "
"swïtçh. Bé çäréfül whén ré-äçtïvätïng thïs swïtçh! Ⱡ'σяєм ιρѕυм ∂σłσя ѕιт "
"αмєт, ¢σηѕє¢тєтυя α∂ιριѕι¢ιηg єłιт, ѕє∂ ∂σ єιυѕмσ∂ тємρσя ιη¢ι∂ι∂υηт υт "
"łαвσяє єт ∂σłσяє мαgηα αłιqυα. υт єηιм α∂ мιηιм νєηιαм, qυιѕ ησѕтяυ∂ "
"єχєя¢ιтαтιση υłłαм¢σ łαвσяιѕ ηιѕι υт αłιqυιρ єχ єα ¢σммσ∂σ ¢σηѕєqυαт. ∂υιѕ "
"αυтє ιяυяє ∂σłσя ιη яєρяєнєη∂єяιт ιη νσłυρтαтє νєłιт єѕѕє ¢ιłłυм ∂σłσяє єυ "
"ƒυgιαт ηυłłα ραяιαтυя. єχ¢єρтєυя ѕιηт σ¢¢αє¢αт ¢υρι∂αтαт ηση ρяσι∂є#"

#: ecommerce/extensions/order/models.py
msgid "Business Client"
msgstr "Büsïnéss Çlïént Ⱡ'σяєм ιρѕυм ∂σłσя ѕιт α#"

#: ecommerce/extensions/order/models.py ecommerce/extensions/payment/models.py
msgid "Payment Processor"
msgstr "Päýmént Pröçéssör Ⱡ'σяєм ιρѕυм ∂σłσя ѕιт αмє#"

#: ecommerce/extensions/partner/admin.py
msgid "Click 'Save and Continue Editing' to add stock records"
msgstr ""
"Çlïçk 'Sävé änd Çöntïnüé Édïtïng' tö ädd stöçk réçörds Ⱡ'σяєм ιρѕυм ∂σłσя "
"ѕιт αмєт, ¢σηѕє¢тєтυя α#"

#: ecommerce/extensions/partner/models.py
#: ecommerce/templates/oscar/dashboard/catalogue/product_update.html
#: ecommerce/templates/oscar/dashboard/orders/line_detail.html
msgid "Partner"
msgstr "Pärtnér Ⱡ'σяєм ιρѕυм #"

#: ecommerce/extensions/partner/models.py ecommerce/settings/_oscar.py
msgid "Partners"
msgstr "Pärtnérs Ⱡ'σяєм ιρѕυм ∂#"

#: ecommerce/extensions/payment/constants.py
msgid "American Express"
msgstr "Àmérïçän Éxpréss Ⱡ'σяєм ιρѕυм ∂σłσя ѕιт αм#"

#: ecommerce/extensions/payment/constants.py
msgid "Discover"
msgstr "Dïsçövér Ⱡ'σяєм ιρѕυм ∂#"

#: ecommerce/extensions/payment/constants.py
msgid "MasterCard"
msgstr "MästérÇärd Ⱡ'σяєм ιρѕυм ∂σłσ#"

#: ecommerce/extensions/payment/constants.py
msgid "Visa"
msgstr "Vïsä Ⱡ'σяєм ι#"

#: ecommerce/extensions/payment/exceptions.py
msgid "We don't support the payment option you selected."
msgstr ""
"Wé dön't süppört thé päýmént öptïön ýöü séléçtéd. Ⱡ'σяєм ιρѕυм ∂σłσя ѕιт "
"αмєт, ¢σηѕє¢тєтυя α#"

#: ecommerce/extensions/payment/forms.py
msgid "Choose country"
msgstr "Çhöösé çöüntrý Ⱡ'σяєм ιρѕυм ∂σłσя ѕιт#"

#. Translators: This is a string added next to the name of the required
#. fields on the payment form. For example, the first name field is
#. required, so this would read "First name (required)".
#: ecommerce/extensions/payment/forms.py
msgid "{label} (required)"
msgstr "{label} (réqüïréd) Ⱡ'σяєм ιρѕυм ∂σłσя ѕιт#"

#: ecommerce/extensions/payment/forms.py ecommerce/extensions/voucher/utils.py
msgid "Organization"
msgstr "Örgänïzätïön Ⱡ'σяєм ιρѕυм ∂σłσя ѕ#"

#: ecommerce/extensions/payment/forms.py ecommerce/extensions/payment/forms.py
#: ecommerce/extensions/payment/views/__init__.py
msgid ""
"There was a problem retrieving your basket. Refresh the page to try again."
msgstr ""
"Théré wäs ä prößlém rétrïévïng ýöür ßäskét. Réfrésh thé pägé tö trý ägäïn. "
"Ⱡ'σяєм ιρѕυм ∂σłσя ѕιт αмєт, ¢σηѕє¢тєтυ#"

#: ecommerce/extensions/payment/forms.py
msgid "First Name"
msgstr "Fïrst Nämé Ⱡ'σяєм ιρѕυм ∂σłσ#"

#: ecommerce/extensions/payment/forms.py
msgid "Last Name"
msgstr "Läst Nämé Ⱡ'σяєм ιρѕυм ∂σł#"

#: ecommerce/extensions/payment/forms.py
#: ecommerce/templates/oscar/dashboard/orders/order_detail.html
msgid "Address"
msgstr "Àddréss Ⱡ'σяєм ιρѕυм #"

#: ecommerce/extensions/payment/forms.py
msgid "Suite/Apartment Number"
msgstr "Süïté/Àpärtmént Nümßér Ⱡ'σяєм ιρѕυм ∂σłσя ѕιт αмєт, ¢#"

#: ecommerce/extensions/payment/forms.py
msgid "City"
msgstr "Çïtý Ⱡ'σяєм ι#"

#: ecommerce/extensions/payment/forms.py
msgid "State/Province"
msgstr "Stäté/Prövïnçé Ⱡ'σяєм ιρѕυм ∂σłσя ѕιт#"

#: ecommerce/extensions/payment/forms.py
msgid "Zip/Postal Code"
msgstr "Zïp/Pöstäl Çödé Ⱡ'σяєм ιρѕυм ∂σłσя ѕιт α#"

#: ecommerce/extensions/payment/forms.py
msgid "Country"
msgstr "Çöüntrý Ⱡ'σяєм ιρѕυм #"

#: ecommerce/extensions/payment/forms.py ecommerce/extensions/payment/forms.py
#: ecommerce/extensions/payment/forms.py
msgid "This field is required."
msgstr "Thïs fïéld ïs réqüïréd. Ⱡ'σяєм ιρѕυм ∂σłσя ѕιт αмєт, ¢σ#"

#: ecommerce/extensions/payment/forms.py
msgid "{state} is not a valid state/province in {country}."
msgstr ""
"{state} ïs nöt ä välïd stäté/prövïnçé ïn {country}. Ⱡ'σяєм ιρѕυм ∂σłσя ѕιт "
"αмєт, ¢σηѕє¢тєтυя #"

#: ecommerce/extensions/payment/forms.py
msgid ""
"Postal codes for the U.S. and Canada are limited to nine (9) characters."
msgstr ""
"Pöstäl çödés för thé Û.S. änd Çänädä äré lïmïtéd tö nïné (9) çhäräçtérs. "
"Ⱡ'σяєм ιρѕυм ∂σłσя ѕιт αмєт, ¢σηѕє¢тєтυя#"

#: ecommerce/extensions/payment/models.py
msgid "Transaction ID"
msgstr "Tränsäçtïön ÌD Ⱡ'σяєм ιρѕυм ∂σłσя ѕιт#"

#: ecommerce/extensions/payment/models.py
msgid "Payment Processor Response"
msgstr "Päýmént Pröçéssör Réspönsé Ⱡ'σяєм ιρѕυм ∂σłσя ѕιт αмєт, ¢σηѕ#"

#: ecommerce/extensions/payment/models.py
msgid "Payment Processor Responses"
msgstr "Päýmént Pröçéssör Réspönsés Ⱡ'σяєм ιρѕυм ∂σłσя ѕιт αмєт, ¢σηѕє#"

#: ecommerce/extensions/payment/models.py
msgid ""
"Number of times to retry failing Paypal client actions (e.g., payment "
"creation, payment execution)"
msgstr ""
"Nümßér öf tïmés tö rétrý fäïlïng Päýpäl çlïént äçtïöns (é.g., päýmént "
"çréätïön, päýmént éxéçütïön) Ⱡ'σяєм ιρѕυм ∂σłσя ѕιт αмєт,#"

#. Translators: This is a string placed in the middle of a truncated string
#. to indicate that truncation has occurred. For example, if a title may only
#. be at most 11 characters long, "A Very Long Title" (17 characters) would be
#. truncated to "A Ve...itle".
#: ecommerce/extensions/payment/utils.py
msgid "..."
msgstr "... Ⱡ'σяєм#"

#: ecommerce/extensions/payment/views/cybersource.py
msgid ""
"An error occurred while processing your payment. You have not been charged. "
"Please double-check the information you provided and try again. For help, "
"{link_start}contact support{link_end}."
msgstr ""
"Àn érrör öççürréd whïlé pröçéssïng ýöür päýmént. Ýöü hävé nöt ßéén çhärgéd. "
"Pléäsé döüßlé-çhéçk thé ïnförmätïön ýöü prövïdéd änd trý ägäïn. För hélp, "
"{link_start}çöntäçt süppört{link_end}. Ⱡ'σяєм ιρѕυм ∂σłσя ѕιт αмєт, "
"¢σηѕє¢тєтυя α∂ιριѕι¢ιηg єłιт, ѕє∂ ∂σ єιυѕмσ∂ тємρσя ιη¢ι∂ι∂υηт υт łαвσяє єт "
"∂σłσяє мαgηα αłιqυα. υт єηιм α∂ мιηιм νєηιαм, qυιѕ ησѕтяυ∂ єχєя¢ιтαтιση "
"υłłαм¢σ łαвσяιѕ ηιѕι υт αłιqυιρ єχ єα ¢σммσ∂σ ¢σηѕєqυαт. ∂υιѕ αυтє ιяυяє "
"∂σłσя ιη яєρяєнєη∂єяιт ιη νσłυρтαтє νєłιт єѕѕє ¢ιłłυм ∂σłσяє єυ ƒυgιαт ηυłłα"
" ραяιαтυя. єχ¢єρтєυя ѕιηт σ¢¢αє¢αт ¢υρι∂αтαт ηση ρяσι∂єηт, ѕυηт ιη ¢υłρα qυ#"

#: ecommerce/extensions/refund/models.py
msgid "Order"
msgstr "Ördér Ⱡ'σяєм ιρѕ#"

#: ecommerce/extensions/refund/models.py
#: ecommerce/templates/oscar/dashboard/orders/order_detail.html
msgid "User"
msgstr "Ûsér Ⱡ'σяєм ι#"

#: ecommerce/extensions/refund/models.py
msgid "Total Credit (excl. tax)"
msgstr "Tötäl Çrédït (éxçl. täx) Ⱡ'σяєм ιρѕυм ∂σłσя ѕιт αмєт, ¢ση#"

#: ecommerce/extensions/refund/models.py
#: ecommerce/templates/oscar/dashboard/catalogue/product_update.html
msgid "Currency"
msgstr "Çürrénçý Ⱡ'σяєм ιρѕυм ∂#"

#: ecommerce/extensions/refund/models.py
msgid "Refund"
msgstr "Réfünd Ⱡ'σяєм ιρѕυ#"

#: ecommerce/extensions/refund/models.py
msgid "Order Line"
msgstr "Ördér Lïné Ⱡ'σяєм ιρѕυм ∂σłσ#"

#: ecommerce/extensions/refund/models.py
msgid "Line Credit (excl. tax)"
msgstr "Lïné Çrédït (éxçl. täx) Ⱡ'σяєм ιρѕυм ∂σłσя ѕιт αмєт, ¢σ#"

#: ecommerce/extensions/refund/models.py
#: ecommerce/templates/edx/checkout/receipt.html
#: ecommerce/templates/oscar/basket/partials/client_side_checkout_basket.html
#: ecommerce/templates/oscar/basket/partials/hosted_checkout_basket.html
#: ecommerce/templates/oscar/dashboard/orders/line_detail.html
#: ecommerce/templates/oscar/dashboard/orders/line_detail.html
#: ecommerce/templates/oscar/dashboard/orders/line_detail.html
#: ecommerce/templates/oscar/dashboard/orders/line_detail.html
#: ecommerce/templates/oscar/dashboard/orders/order_detail.html
#: ecommerce/templates/oscar/dashboard/refunds/refund_detail.html
msgid "Quantity"
msgstr "Qüäntïtý Ⱡ'σяєм ιρѕυм ∂#"

#: ecommerce/extensions/voucher/tests/test_utils.py
#: ecommerce/extensions/voucher/utils.py ecommerce/extensions/voucher/utils.py
msgid "Redeemed"
msgstr "Rédééméd Ⱡ'σяєм ιρѕυм ∂#"

#: ecommerce/extensions/voucher/tests/test_utils.py
#: ecommerce/extensions/voucher/tests/test_utils.py
#: ecommerce/extensions/voucher/utils.py ecommerce/extensions/voucher/utils.py
#: ecommerce/templates/edx/checkout/receipt.html
#: ecommerce/templates/oscar/dashboard/orders/order_detail.html
#: ecommerce/templates/oscar/dashboard/orders/order_detail.html
#: ecommerce/templates/oscar/dashboard/orders/order_detail.html
msgid "Discount"
msgstr "Dïsçöünt Ⱡ'σяєм ιρѕυм ∂#"

#: ecommerce/extensions/voucher/tests/test_utils.py
#: ecommerce/extensions/voucher/tests/test_utils.py
#: ecommerce/extensions/voucher/utils.py ecommerce/extensions/voucher/utils.py
msgid "Enrollment"
msgstr "Énröllmént Ⱡ'σяєм ιρѕυм ∂σłσ#"

#: ecommerce/extensions/voucher/tests/test_utils.py
#: ecommerce/extensions/voucher/tests/test_utils.py
#: ecommerce/extensions/voucher/utils.py ecommerce/extensions/voucher/utils.py
msgid "{percentage} %"
msgstr "{percentage} % Ⱡ'σяєм ιρѕ#"

#: ecommerce/extensions/voucher/tests/test_utils.py
#: ecommerce/extensions/voucher/utils.py
msgid "Inactive"
msgstr "Ìnäçtïvé Ⱡ'σяєм ιρѕυм ∂#"

#: ecommerce/extensions/voucher/utils.py
#: ecommerce/templates/oscar/dashboard/users/detail.html
msgid "Active"
msgstr "Àçtïvé Ⱡ'σяєм ιρѕυ#"

#: ecommerce/extensions/voucher/utils.py
msgid "Code"
msgstr "Çödé Ⱡ'σяєм ι#"

#: ecommerce/extensions/voucher/utils.py
msgid "Coupon Name"
msgstr "Çöüpön Nämé Ⱡ'σяєм ιρѕυм ∂σłσя #"

#: ecommerce/extensions/voucher/utils.py
msgid "Maximum Coupon Usage"
msgstr "Mäxïmüm Çöüpön Ûsägé Ⱡ'σяєм ιρѕυм ∂σłσя ѕιт αмєт, #"

#: ecommerce/extensions/voucher/utils.py
msgid "Redemption Count"
msgstr "Rédémptïön Çöünt Ⱡ'σяєм ιρѕυм ∂σłσя ѕιт αм#"

#: ecommerce/extensions/voucher/utils.py
msgid "Coupon Type"
msgstr "Çöüpön Týpé Ⱡ'σяєм ιρѕυм ∂σłσя #"

#: ecommerce/extensions/voucher/utils.py
msgid "URL"
msgstr "ÛRL Ⱡ'σяєм#"

#: ecommerce/extensions/voucher/utils.py
#: ecommerce/templates/oscar/dashboard/partials/enrollment_table.html
msgid "Course ID"
msgstr "Çöürsé ÌD Ⱡ'σяєм ιρѕυм ∂σł#"

#: ecommerce/extensions/voucher/utils.py
msgid "Catalog Query"
msgstr "Çätälög Qüérý Ⱡ'σяєм ιρѕυм ∂σłσя ѕι#"

#: ecommerce/extensions/voucher/utils.py
msgid "Course Seat Types"
msgstr "Çöürsé Séät Týpés Ⱡ'σяєм ιρѕυм ∂σłσя ѕιт αмє#"

#: ecommerce/extensions/voucher/utils.py
msgid "Client"
msgstr "Çlïént Ⱡ'σяєм ιρѕυ#"

#: ecommerce/extensions/voucher/utils.py
#: ecommerce/templates/oscar/dashboard/catalogue/product_update.html
msgid "Category"
msgstr "Çätégörý Ⱡ'σяєм ιρѕυм ∂#"

#: ecommerce/extensions/voucher/utils.py
msgid "Note"
msgstr "Nöté Ⱡ'σяєм ι#"

#: ecommerce/extensions/voucher/utils.py
#: ecommerce/templates/oscar/basket/partials/client_side_checkout_basket.html
#: ecommerce/templates/oscar/basket/partials/hosted_checkout_basket.html
msgid "Price"
msgstr "Prïçé Ⱡ'σяєм ιρѕ#"

#: ecommerce/extensions/voucher/utils.py
msgid "Invoiced Amount"
msgstr "Ìnvöïçéd Àmöünt Ⱡ'σяєм ιρѕυм ∂σłσя ѕιт α#"

#: ecommerce/extensions/voucher/utils.py
msgid "Discount Percentage"
msgstr "Dïsçöünt Pérçéntägé Ⱡ'σяєм ιρѕυм ∂σłσя ѕιт αмєт,#"

#: ecommerce/extensions/voucher/utils.py
msgid "Discount Amount"
msgstr "Dïsçöünt Àmöünt Ⱡ'σяєм ιρѕυм ∂σłσя ѕιт α#"

#: ecommerce/extensions/voucher/utils.py
#: ecommerce/templates/oscar/dashboard/users/detail.html
msgid "Order Number"
msgstr "Ördér Nümßér Ⱡ'σяєм ιρѕυм ∂σłσя ѕ#"

#: ecommerce/extensions/voucher/utils.py
msgid "Redeemed By Username"
msgstr "Rédééméd Bý Ûsérnämé Ⱡ'σяєм ιρѕυм ∂σłσя ѕιт αмєт, #"

#: ecommerce/extensions/voucher/utils.py
msgid "Redeemed For Course ID"
msgstr "Rédééméd För Çöürsé ÌD Ⱡ'σяєм ιρѕυм ∂σłσя ѕιт αмєт, ¢#"

#: ecommerce/extensions/voucher/utils.py
msgid "Redeemed For Course IDs"
msgstr "Rédééméd För Çöürsé ÌDs Ⱡ'σяєм ιρѕυм ∂σłσя ѕιт αмєт, ¢σ#"

#: ecommerce/extensions/voucher/utils.py
msgid "Create Date"
msgstr "Çréäté Däté Ⱡ'σяєм ιρѕυм ∂σłσя #"

#: ecommerce/extensions/voucher/utils.py
msgid "Coupon Start Date"
msgstr "Çöüpön Stärt Däté Ⱡ'σяєм ιρѕυм ∂σłσя ѕιт αмє#"

#: ecommerce/extensions/voucher/utils.py
msgid "Coupon Expiry Date"
msgstr "Çöüpön Éxpïrý Däté Ⱡ'σяєм ιρѕυм ∂σłσя ѕιт αмєт#"

#: ecommerce/extensions/voucher/utils.py
msgid "Email Domains"
msgstr "Émäïl Dömäïns Ⱡ'σяєм ιρѕυм ∂σłσя ѕι#"

#: ecommerce/extensions/voucher/utils.py
msgid "Range for coupon [{coupon_id}]"
msgstr "Rängé för çöüpön [{coupon_id}] Ⱡ'σяєм ιρѕυм ∂σłσя ѕιт αмєт, ¢#"

#: ecommerce/extensions/voucher/views.py
msgid "Coupon Report for {coupon_name}"
msgstr "Çöüpön Répört för {coupon_name} Ⱡ'σяєм ιρѕυм ∂σłσя ѕιт αмєт, #"

#: ecommerce/extensions/voucher/views.py
msgid ""
"Failed to find a matching stock record for coupon, report download canceled."
msgstr ""
"Fäïléd tö fïnd ä mätçhïng stöçk réçörd för çöüpön, répört döwnlöäd çänçéléd."
" Ⱡ'σяєм ιρѕυм ∂σłσя ѕιт αмєт, ¢σηѕє¢тєтυ#"

#: ecommerce/invoice/models.py
msgid "Not Paid"
msgstr "Nöt Päïd Ⱡ'σяєм ιρѕυм ∂#"

#: ecommerce/invoice/models.py
msgid "Paid"
msgstr "Päïd Ⱡ'σяєм ι#"

#: ecommerce/invoice/models.py
msgid "Prepaid"
msgstr "Prépäïd Ⱡ'σяєм ιρѕυм #"

#: ecommerce/invoice/models.py
msgid "Postpaid"
msgstr "Pöstpäïd Ⱡ'σяєм ιρѕυм ∂#"

#: ecommerce/invoice/models.py
msgid "Not applicable"
msgstr "Nöt äpplïçäßlé Ⱡ'σяєм ιρѕυм ∂σłσя ѕιт#"

#: ecommerce/invoice/models.py
msgid "Fixed"
msgstr "Fïxéd Ⱡ'σяєм ιρѕ#"

#: ecommerce/management/templates/management/index.html
msgid "Management View"
msgstr "Mänägémént Vïéw Ⱡ'σяєм ιρѕυм ∂σłσя ѕιт α#"

#: ecommerce/management/templates/management/index.html
msgid "Refund Transactions"
msgstr "Réfünd Tränsäçtïöns Ⱡ'σяєм ιρѕυм ∂σłσя ѕιт αмєт,#"

#: ecommerce/management/views.py
msgid "{action} is not a valid action."
msgstr "{action} ïs nöt ä välïd äçtïön. Ⱡ'σяєм ιρѕυм ∂σłσя ѕιт αмєт, ¢σηѕ#"

#: ecommerce/programs/benefits.py
msgid "{value}% program discount"
msgstr "{value}% prögräm dïsçöünt Ⱡ'σяєм ιρѕυм ∂σłσя ѕιт αмєт, #"

#: ecommerce/programs/benefits.py
msgid "{value} fixed-price program discount"
msgstr ""
"{value} fïxéd-prïçé prögräm dïsçöünt Ⱡ'σяєм ιρѕυм ∂σłσя ѕιт αмєт, ¢σηѕє¢тє#"

#: ecommerce/programs/forms.py
msgid "An offer already exists for this program."
msgstr ""
"Àn öffér älréädý éxïsts för thïs prögräm. Ⱡ'σяєм ιρѕυм ∂σłσя ѕιт αмєт, "
"¢σηѕє¢тєтυя #"

#: ecommerce/programs/forms.py
msgid "Discount for the {program_title} {program_type} Program"
msgstr ""
"Dïsçöünt för thé {program_title} {program_type} Prögräm Ⱡ'σяєм ιρѕυм ∂σłσя "
"ѕιт αмєт, ¢σηѕє¢тє#"

#: ecommerce/programs/templates/programs/programoffer_form.html
#, python-format
msgid "Edit Program Offer: %(program_title)s"
msgstr ""
"Édït Prögräm Öffér: %(program_title)s Ⱡ'σяєм ιρѕυм ∂σłσя ѕιт αмєт, ¢σ#"

#: ecommerce/programs/templates/programs/programoffer_form.html
#: ecommerce/programs/templates/programs/programoffer_form.html
#: ecommerce/programs/templates/programs/programoffer_form.html
#: ecommerce/programs/templates/programs/programoffer_list.html
msgid "Create Program Offer"
msgstr "Çréäté Prögräm Öffér Ⱡ'σяєм ιρѕυм ∂σłσя ѕιт αмєт, #"

#: ecommerce/programs/templates/programs/programoffer_form.html
#: ecommerce/programs/templates/programs/programoffer_list.html
#: ecommerce/programs/templates/programs/programoffer_list.html
#: ecommerce/templates/edx/partials/_administration_menu.html
msgid "Program Offers"
msgstr "Prögräm Öfférs Ⱡ'σяєм ιρѕυм ∂σłσя ѕιт#"

#: ecommerce/programs/templates/programs/programoffer_form.html
msgid "Edit Program Offer"
msgstr "Édït Prögräm Öffér Ⱡ'σяєм ιρѕυм ∂σłσя ѕιт αмєт#"

#: ecommerce/programs/templates/programs/programoffer_form.html
#: ecommerce/programs/templates/programs/programoffer_list.html
#, python-format
msgid "%(platform_name)s Program Offer Administration Tool"
msgstr ""
"%(platform_name)s Prögräm Öffér Àdmïnïsträtïön Tööl Ⱡ'σяєм ιρѕυм ∂σłσя ѕιт "
"αмєт, ¢σηѕє¢тєтυ#"

#: ecommerce/programs/templates/programs/programoffer_list.html
msgid "Current program offers"
msgstr "Çürrént prögräm öfférs Ⱡ'σяєм ιρѕυм ∂σłσя ѕιт αмєт, ¢#"

#: ecommerce/programs/templates/programs/programoffer_list.html
msgid "Program Title"
msgstr "Prögräm Tïtlé Ⱡ'σяєм ιρѕυм ∂σłσя ѕι#"

#: ecommerce/programs/views.py
msgid "Program offer updated!"
msgstr "Prögräm öffér üpdätéd! Ⱡ'σяєм ιρѕυм ∂σłσя ѕιт αмєт, ¢#"

#: ecommerce/programs/views.py
msgid "Program offer created!"
msgstr "Prögräm öffér çréätéd! Ⱡ'σяєм ιρѕυм ∂σłσя ѕιт αмєт, ¢#"

#: ecommerce/referrals/models.py
msgid "Affiliate ID"
msgstr "Àffïlïäté ÌD Ⱡ'σяєм ιρѕυм ∂σłσя ѕ#"

#: ecommerce/referrals/models.py
msgid "UTM Source"
msgstr "ÛTM Söürçé Ⱡ'σяєм ιρѕυм ∂σłσ#"

#: ecommerce/referrals/models.py
msgid "UTM Medium"
msgstr "ÛTM Médïüm Ⱡ'σяєм ιρѕυм ∂σłσ#"

#: ecommerce/referrals/models.py
msgid "UTM Campaign"
msgstr "ÛTM Çämpäïgn Ⱡ'σяєм ιρѕυм ∂σłσя ѕ#"

#: ecommerce/referrals/models.py
msgid "UTM Term"
msgstr "ÛTM Térm Ⱡ'σяєм ιρѕυм ∂#"

#: ecommerce/referrals/models.py
msgid "UTM Content"
msgstr "ÛTM Çöntént Ⱡ'σяєм ιρѕυм ∂σłσя #"

#: ecommerce/referrals/models.py
msgid "UTM Created At"
msgstr "ÛTM Çréätéd Àt Ⱡ'σяєм ιρѕυм ∂σłσя ѕιт#"

#: ecommerce/settings/_oscar.py
#: ecommerce/templates/oscar/dashboard/catalogue/product_update.html
#: ecommerce/templates/oscar/dashboard/index.html
#: ecommerce/templates/oscar/dashboard/offers/offer_detail.html
#: ecommerce/templates/oscar/dashboard/orders/line_detail.html
#: ecommerce/templates/oscar/dashboard/orders/order_detail.html
#: ecommerce/templates/oscar/dashboard/orders/order_list.html
#: ecommerce/templates/oscar/dashboard/refunds/refund_detail.html
#: ecommerce/templates/oscar/dashboard/refunds/refund_list.html
#: ecommerce/templates/oscar/dashboard/users/detail.html
msgid "Dashboard"
msgstr "Däshßöärd Ⱡ'σяєм ιρѕυм ∂σł#"

#: ecommerce/settings/_oscar.py
msgid "Catalogue"
msgstr "Çätälögüé Ⱡ'σяєм ιρѕυм ∂σł#"

#: ecommerce/settings/_oscar.py
#: ecommerce/templates/oscar/dashboard/catalogue/product_update.html
#: ecommerce/templates/oscar/dashboard/catalogue/product_update.html
msgid "Products"
msgstr "Prödüçts Ⱡ'σяєм ιρѕυм ∂#"

#: ecommerce/settings/_oscar.py
msgid "Product Types"
msgstr "Prödüçt Týpés Ⱡ'σяєм ιρѕυм ∂σłσя ѕι#"

#: ecommerce/settings/_oscar.py
#: ecommerce/templates/oscar/dashboard/catalogue/product_update.html
msgid "Categories"
msgstr "Çätégörïés Ⱡ'σяєм ιρѕυм ∂σłσ#"

#: ecommerce/settings/_oscar.py
msgid "Ranges"
msgstr "Rängés Ⱡ'σяєм ιρѕυ#"

#: ecommerce/settings/_oscar.py
msgid "Low stock alerts"
msgstr "Löw stöçk älérts Ⱡ'σяєм ιρѕυм ∂σłσя ѕιт αм#"

#: ecommerce/settings/_oscar.py
msgid "Fulfillment"
msgstr "Fülfïllmént Ⱡ'σяєм ιρѕυм ∂σłσя #"

#: ecommerce/settings/_oscar.py ecommerce/templates/oscar/dashboard/index.html
#: ecommerce/templates/oscar/dashboard/orders/line_detail.html
#: ecommerce/templates/oscar/dashboard/orders/order_detail.html
#: ecommerce/templates/oscar/dashboard/orders/order_list.html
#: ecommerce/templates/oscar/dashboard/orders/order_list.html
#: ecommerce/templates/oscar/dashboard/orders/order_list.html
#: ecommerce/templates/oscar/dashboard/users/detail.html
#: ecommerce/templates/oscar/dashboard/users/detail.html
msgid "Orders"
msgstr "Ördérs Ⱡ'σяєм ιρѕυ#"

#: ecommerce/settings/_oscar.py
msgid "Statistics"
msgstr "Stätïstïçs Ⱡ'σяєм ιρѕυм ∂σłσ#"

#: ecommerce/settings/_oscar.py
#: ecommerce/templates/oscar/dashboard/orders/order_detail.html
#: ecommerce/templates/oscar/dashboard/partials/refund_table.html
#: ecommerce/templates/oscar/dashboard/refunds/refund_detail.html
#: ecommerce/templates/oscar/dashboard/refunds/refund_list.html
#: ecommerce/templates/oscar/dashboard/refunds/refund_list.html
#: ecommerce/templates/oscar/dashboard/refunds/refund_list.html
#: ecommerce/templates/oscar/dashboard/users/detail.html
msgid "Refunds"
msgstr "Réfünds Ⱡ'σяєм ιρѕυм #"

#: ecommerce/settings/_oscar.py ecommerce/settings/_oscar.py
#: ecommerce/templates/oscar/dashboard/users/detail.html
msgid "Customers"
msgstr "Çüstömérs Ⱡ'σяєм ιρѕυм ∂σł#"

#: ecommerce/settings/_oscar.py
msgid "Stock alert requests"
msgstr "Stöçk älért réqüésts Ⱡ'σяєм ιρѕυм ∂σłσя ѕιт αмєт, #"

#: ecommerce/settings/_oscar.py ecommerce/settings/_oscar.py
#: ecommerce/templates/oscar/dashboard/offers/offer_detail.html
msgid "Offers"
msgstr "Öfférs Ⱡ'σяєм ιρѕυ#"

#: ecommerce/settings/_oscar.py
msgid "Vouchers"
msgstr "Vöüçhérs Ⱡ'σяєм ιρѕυм ∂#"

#: ecommerce/settings/_oscar.py
msgid "Reports"
msgstr "Répörts Ⱡ'σяєм ιρѕυм #"

#: ecommerce/settings/base.py
msgid "English"
msgstr "Énglïsh Ⱡ'σяєм ιρѕυм #"

#: ecommerce/settings/base.py
msgid "Spanish"
msgstr "Spänïsh Ⱡ'σяєм ιρѕυм #"

#: ecommerce/settings/base.py
msgid "Spanish (Latin American)"
msgstr "Spänïsh (Lätïn Àmérïçän) Ⱡ'σяєм ιρѕυм ∂σłσя ѕιт αмєт, ¢ση#"

#: ecommerce/templates/base.html
msgid "Build"
msgstr "Büïld Ⱡ'σяєм ιρѕ#"

#: ecommerce/templates/base.html
msgid "Version:"
msgstr "Vérsïön: Ⱡ'σяєм ιρѕυм ∂#"

#: ecommerce/templates/coupons/_offer_error.html
#: ecommerce/templates/coupons/offer.html
#: ecommerce/templates/edx/email_confirmation_required.html
msgid "Redeem"
msgstr "Rédéém Ⱡ'σяєм ιρѕυ#"

#: ecommerce/templates/coupons/coupon_app.html
msgid "Coupon Codes"
msgstr "Çöüpön Çödés Ⱡ'σяєм ιρѕυм ∂σłσя ѕ#"

#: ecommerce/templates/coupons/offer.html
msgid ""
"Earn a verified certificate in one of our popular courses to advance your "
"career, showcase your accomplishments or enhance your college application."
msgstr ""
"Éärn ä vérïfïéd çértïfïçäté ïn öné öf öür pöpülär çöürsés tö ädvänçé ýöür "
"çäréér, shöwçäsé ýöür äççömplïshménts ör énhänçé ýöür çöllégé äpplïçätïön. "
"Ⱡ'σяєм ιρѕυм ∂σłσя ѕιт αмєт, ¢σηѕє¢тєтυя α∂ιριѕι¢ιηg єłιт, ѕє∂ ∂σ єιυѕмσ∂ "
"тємρσя ιη¢ι∂ι∂υηт υт łαвσяє єт ∂σłσяє мαgηα αłιqυα. υт єηιм α∂ мιηιм νєηιαм,"
" qυιѕ ησѕтяυ∂ єχєя¢ιтαтιση υłłαм¢σ łαвσяιѕ ηιѕι υт αłιqυιρ єχ єα ¢σммσ∂σ "
"¢σηѕєqυαт. ∂υιѕ αυтє ιяυяє ∂σłσя ιη яєρяєнєη∂єяιт ιη νσłυρтαтє νєłιт єѕѕє "
"¢ιłłυм ∂σłσяє єυ ƒυgιαт ηυłłα ραяιαтυя. єχ¢єρтєυя ѕιηт σ¢¢αє¢αт ¢υρι∂αтαт "
"ηση ρяσι∂єηт, ѕυηт ιη ¢υłρα qυι σƒƒι¢ια ∂єѕєяυηт мσłłιт αηιм#"

#: ecommerce/templates/coupons/offer.html
msgid "Why buy a verified certificate?"
msgstr "Whý ßüý ä vérïfïéd çértïfïçäté? Ⱡ'σяєм ιρѕυм ∂σłσя ѕιт αмєт, ¢σηѕє¢т#"

#: ecommerce/templates/coupons/offer.html
msgid ""
"A verified certificate (digital) confirming that a user has completed the "
"course on a specified date. The certificate includes edX's logo and the "
"university's logo, as well as signatures from faculty members involved with "
"the course. There is also a URL that can be used to verify the authenticity "
"of the certificate."
msgstr ""
"À vérïfïéd çértïfïçäté (dïgïtäl) çönfïrmïng thät ä üsér häs çömplétéd thé "
"çöürsé ön ä spéçïfïéd däté. Thé çértïfïçäté ïnçlüdés édX's lögö änd thé "
"ünïvérsïtý's lögö, äs wéll äs sïgnätürés fröm fäçültý mémßérs ïnvölvéd wïth "
"thé çöürsé. Théré ïs älsö ä ÛRL thät çän ßé üséd tö vérïfý thé äüthéntïçïtý "
"öf thé çértïfïçäté. Ⱡ'σяєм ιρѕυм ∂σłσя ѕιт αмєт, ¢σηѕє¢тєтυя α∂ιριѕι¢ιηg "
"єłιт, ѕє∂ ∂σ єιυѕмσ∂ тємρσя ιη¢ι∂ι∂υηт υт łαвσяє єт ∂σłσяє мαgηα αłιqυα. υт "
"єηιм #"

#: ecommerce/templates/coupons/offer.html
msgid ""
"A verified certificate demonstrates to future employers that you've mastered"
" the course material."
msgstr ""
"À vérïfïéd çértïfïçäté démönsträtés tö fütüré émplöýérs thät ýöü'vé mästéréd"
" thé çöürsé mätérïäl. Ⱡ'σяєм ιρѕυм ∂σłσя ѕιт αмєт, #"

#: ecommerce/templates/coupons/offer.html
msgid ""
"The certificate is officially signed and stamped by the institution that "
"offers the course."
msgstr ""
"Thé çértïfïçäté ïs öffïçïällý sïgnéd änd stämpéd ßý thé ïnstïtütïön thät "
"öfférs thé çöürsé. Ⱡ'σяєм ιρѕυм ∂σłσя ѕιт αмєт, ¢ση#"

#: ecommerce/templates/coupons/offer.html
msgid ""
"You're twelve times more likely to complete the course if you're working "
"toward a verified certificate."
msgstr ""
"Ýöü'ré twélvé tïmés möré lïkélý tö çömplété thé çöürsé ïf ýöü'ré wörkïng "
"töwärd ä vérïfïéd çértïfïçäté. Ⱡ'σяєм ιρѕυм ∂σłσя ѕιт αм#"

#: ecommerce/templates/courses/course_app.html
#: ecommerce/templates/edx/partials/_administration_menu.html
msgid "Courses"
msgstr "Çöürsés Ⱡ'σяєм ιρѕυм #"

#: ecommerce/templates/courses/course_app.html
#, python-format
msgid "%(platform_name)s Course Administration Tool"
msgstr ""
"%(platform_name)s Çöürsé Àdmïnïsträtïön Tööl Ⱡ'σяєм ιρѕυм ∂σłσя ѕιт αмєт, "
"¢σηѕє¢т#"

#: ecommerce/templates/courses/menu_options.html
msgid "Student Dashboard"
msgstr "Stüdént Däshßöärd Ⱡ'σяєм ιρѕυм ∂σłσя ѕιт αмє#"

#: ecommerce/templates/courses/menu_options.html
msgid "Course Admin Tool"
msgstr "Çöürsé Àdmïn Tööl Ⱡ'σяєм ιρѕυм ∂σłσя ѕιт αмє#"

#: ecommerce/templates/courses/menu_options.html
msgid "E-Commerce Dashboard"
msgstr "É-Çömmérçé Däshßöärd Ⱡ'σяєм ιρѕυм ∂σłσя ѕιт αмєт, #"

#: ecommerce/templates/customer/email_base.html
#, python-format
msgid "Copyright © %(year)s %(platform_name)s. All rights reserved."
msgstr ""
"Çöpýrïght © %(year)s %(platform_name)s. Àll rïghts résérvéd. Ⱡ'σяєм ιρѕυм "
"∂σłσя ѕιт αмєт, ¢σηѕє¢тєтυя #"

#: ecommerce/templates/customer/emails/commtype_course_purchased_body.html
#: ecommerce/templates/customer/emails/commtype_course_purchased_body.txt
#, python-format
msgid "Hi %(full_name)s,"
msgstr "Hï %(full_name)s, Ⱡ'σяєм ιρѕυм #"

#: ecommerce/templates/customer/emails/commtype_course_purchased_body.html
#: ecommerce/templates/customer/emails/commtype_course_purchased_body.txt
#, python-format
msgid ""
"Thank you for purchasing %(course_title)s. The charge below will appear on "
"your next credit or debit card statement with a company name of "
"%(platform_name)s."
msgstr ""
"Thänk ýöü för pürçhäsïng %(course_title)s. Thé çhärgé ßélöw wïll äppéär ön "
"ýöür néxt çrédït ör déßït çärd stätémént wïth ä çömpäný nämé öf "
"%(platform_name)s. Ⱡ'#"

#: ecommerce/templates/customer/emails/commtype_course_purchased_body.html
#: ecommerce/templates/customer/emails/commtype_course_purchased_body.txt
#, python-format
msgid ""
"You can access your course and complete your verification (if required) on "
"your %(platform_name)s dashboard. "
msgstr ""
"Ýöü çän äççéss ýöür çöürsé änd çömplété ýöür vérïfïçätïön (ïf réqüïréd) ön "
"ýöür %(platform_name)s däshßöärd.  Ⱡ'σяєм ιρѕυм ∂σłσя ѕιт αмєт, ¢#"

#: ecommerce/templates/customer/emails/commtype_course_purchased_body.html
#: ecommerce/templates/customer/emails/commtype_course_purchased_body.txt
#, python-format
msgid ""
"To explore other great courses, visit the %(platform_name)s website. More "
"courses are added every day!"
msgstr ""
"Tö éxplöré öthér gréät çöürsés, vïsït thé %(platform_name)s wéßsïté. Möré "
"çöürsés äré äddéd évérý däý! Ⱡ'σяєм ιρѕυм ∂σłσя ѕιт αмєт, ¢σηѕє#"

#: ecommerce/templates/customer/emails/commtype_course_purchased_body.html
#: ecommerce/templates/customer/emails/commtype_course_purchased_body.txt
msgid "Thank you. We hope you enjoy the course!"
msgstr ""
"Thänk ýöü. Wé höpé ýöü énjöý thé çöürsé! Ⱡ'σяєм ιρѕυм ∂σłσя ѕιт αмєт, "
"¢σηѕє¢тєтυя#"

#: ecommerce/templates/customer/emails/commtype_course_purchased_body.html
#, python-format
msgid "%(platform_name)s team "
msgstr "%(platform_name)s téäm  Ⱡ'σяєм ιρѕυм ∂σł#"

#: ecommerce/templates/customer/emails/commtype_course_purchased_body.html
#, python-format
msgid ""
"You are receiving this email because you purchased a seat in the "
"%(platform_name)s course %(course_title)s."
msgstr ""
"Ýöü äré réçéïvïng thïs émäïl ßéçäüsé ýöü pürçhäséd ä séät ïn thé "
"%(platform_name)s çöürsé %(course_title)s. Ⱡ'σяєм ιρѕυм ∂σłσя ѕιт αмєт, "
"¢σηѕє¢тє#"

#: ecommerce/templates/customer/emails/commtype_course_purchased_body.txt
msgid "Receipt Confirmation for: "
msgstr "Réçéïpt Çönfïrmätïön för:  Ⱡ'σяєм ιρѕυм ∂σłσя ѕιт αмєт, ¢σηѕ#"

#: ecommerce/templates/customer/emails/commtype_course_purchased_body.txt
#, python-format
msgid "%(platform_name)s team"
msgstr "%(platform_name)s téäm Ⱡ'σяєм ιρѕυм ∂#"

#: ecommerce/templates/customer/emails/commtype_course_purchased_body.txt
msgid "The edX team"
msgstr "Thé édX téäm Ⱡ'σяєм ιρѕυм ∂σłσя ѕ#"

#: ecommerce/templates/customer/emails/commtype_course_purchased_subject.txt
msgid "Order Placed"
msgstr "Ördér Pläçéd Ⱡ'σяєм ιρѕυм ∂σłσя ѕ#"

#: ecommerce/templates/customer/emails/commtype_credit_receipt_body.html
msgid "Payment Confirmation"
msgstr "Päýmént Çönfïrmätïön Ⱡ'σяєм ιρѕυм ∂σłσя ѕιт αмєт, #"

#: ecommerce/templates/customer/emails/commtype_credit_receipt_body.html
msgid "Payment confirmation for:"
msgstr "Päýmént çönfïrmätïön för: Ⱡ'σяєм ιρѕυм ∂σłσя ѕιт αмєт, ¢σηѕ#"

#: ecommerce/templates/customer/emails/commtype_credit_receipt_body.html
msgid "View Payment Information"
msgstr "Vïéw Päýmént Ìnförmätïön Ⱡ'σяєм ιρѕυм ∂σłσя ѕιт αмєт, ¢ση#"

#: ecommerce/templates/customer/emails/commtype_credit_receipt_body.html
#: ecommerce/templates/customer/emails/commtype_credit_receipt_body.txt
#: ecommerce/templates/customer/emails/commtype_order_with_csv_body.html
#: ecommerce/templates/customer/emails/commtype_order_with_csv_body.txt
#, python-format
msgid "Dear %(full_name)s,"
msgstr "Déär %(full_name)s, Ⱡ'σяєм ιρѕυм ∂σł#"

#: ecommerce/templates/customer/emails/commtype_credit_receipt_body.html
#, python-format
msgid ""
"\n"
"                            Thank you for purchasing %(credit_hours)s credit hours from %(credit_provider)s for %(course_title)s. A charge will appear on your credit or debit card statement with a company name of \"%(platform_name)s\".\n"
"                        "
msgstr ""
"\n"
"                            Thänk ýöü för pürçhäsïng %(credit_hours)s çrédït höürs fröm %(credit_provider)s för %(course_title)s. À çhärgé wïll äppéär ön ýöür çrédït ör déßït çärd stätémént wïth ä çömpäný nämé öf \"%(platform_name)s\".\n"
"                         Ⱡ'σяєм ιρѕυм ∂σłσя ѕιт αмєт, ¢σηѕє¢тєтυя α∂ιριѕι¢ιηg єłιт, ѕє∂ ∂σ єιυѕмσ∂ тємρσя ιη¢ι∂ι∂υηт υт łαвσяє єт ∂σłσяє мαgηα αłιqυα. υт єηιм α∂ мιηιм νєηιαм, qυιѕ ησѕтяυ∂ єχєя¢ιтαтιση υłłαм¢σ łαвσяιѕ ηιѕι υт αłιqυιρ єχ єα ¢σммσ∂σ ¢σηѕєqυαт. ∂υιѕ αυтє ιяυяє ∂σłσя ιη яєρяєнєη∂єяιт ιη νσłυρтαтє νєłιт єѕѕє ¢ιłłυм ∂σłσяє єυ ƒυgιαт ηυłłα ραяιαтυя. єχ¢єρтєυя ѕιηт σ¢¢α#"

#: ecommerce/templates/customer/emails/commtype_credit_receipt_body.html
#: ecommerce/templates/customer/emails/commtype_credit_receipt_body.txt
#, python-format
msgid ""
"To receive your course credit, you must also request credit at the "
"%(credit_provider)s website. For a link to request credit from "
"%(credit_provider)s, or to see the status of your credit request, go to your"
" %(platform_name)s dashboard."
msgstr ""
"Tö réçéïvé ýöür çöürsé çrédït, ýöü müst älsö réqüést çrédït ät thé "
"%(credit_provider)s wéßsïté. För ä lïnk tö réqüést çrédït fröm "
"%(credit_provider)s, ör tö séé thé stätüs öf ýöür çrédït réqüést, gö tö ýöür"
" %(platform_name)s däshßöärd. Ⱡ'σяєм ιρѕυм ∂σłσя ѕιт αмєт, ¢σηѕє¢тєтυя "
"α∂ιριѕι¢ιηg єłιт, ѕє∂ ∂σ єιυѕмσ∂ тємρσя ιη¢ι∂ι∂υηт υт łαвσяє єт ∂σłσяє мαgηα"
" αłιqυα. υт єηιм α∂ мιηιм νєηιαм, qυιѕ ησѕтяυ∂ єχєя¢ιтαтιση υłłαм¢σ łαвσяιѕ "
"ηιѕι υт αłιqυιρ єχ єα ¢σммσ∂σ ¢σηѕєqυαт. ∂υιѕ αυтє ιяυяє ∂σłσя ιη "
"яєρяєнєη∂єяιт ιη νσłυρтαтє νєłιт єѕѕє ¢ιłłυм ∂σłσяє єυ ƒυgιαт ηυłłα "
"ραяιαтυя. єχ¢єρтєυя ѕιηт σ¢¢αє¢αт ¢υρι∂αтαт ηση ρя#"

#: ecommerce/templates/customer/emails/commtype_credit_receipt_body.html
#: ecommerce/templates/customer/emails/commtype_credit_receipt_body.txt
#, python-format
msgid ""
"To explore other credit-eligible courses, visit the %(platform_name)s "
"website. We add new courses frequently!"
msgstr ""
"Tö éxplöré öthér çrédït-élïgïßlé çöürsés, vïsït thé %(platform_name)s "
"wéßsïté. Wé ädd néw çöürsés fréqüéntlý! Ⱡ'σяєм ιρѕυм ∂σłσя ѕιт αмєт, ¢#"

#: ecommerce/templates/customer/emails/commtype_credit_receipt_body.html
#: ecommerce/templates/customer/emails/commtype_credit_receipt_body.txt
msgid "Thank you. We hope you enjoyed your course!"
msgstr ""
"Thänk ýöü. Wé höpé ýöü énjöýéd ýöür çöürsé! Ⱡ'σяєм ιρѕυм ∂σłσя ѕιт αмєт, "
"¢σηѕє¢тєтυя #"

#: ecommerce/templates/customer/emails/commtype_credit_receipt_body.html
#: ecommerce/templates/customer/emails/commtype_credit_receipt_body.txt
#, python-format
msgid "The %(platform_name)s team"
msgstr "Thé %(platform_name)s téäm Ⱡ'σяєм ιρѕυм ∂σłσя ѕ#"

#: ecommerce/templates/customer/emails/commtype_credit_receipt_body.html
#, python-format
msgid ""
"\n"
"                            You received this message because you purchased credit hours for %(course_title)s, an %(platform_name)s course.\n"
"                        "
msgstr ""
"\n"
"                            Ýöü réçéïvéd thïs méssägé ßéçäüsé ýöü pürçhäséd çrédït höürs för %(course_title)s, än %(platform_name)s çöürsé.\n"
"                         Ⱡ'σяєм ιρѕυм ∂σłσя ѕιт αмєт, ¢σηѕє¢тєтυя α∂ιριѕι¢ιηg єłιт, ѕє∂ ∂σ єιυѕмσ∂ тємρσя ιη¢ι∂ι∂υηт υт łαвσяє єт ∂σłσяє мαgηα αłιqυα. υт єηιм α∂ мιηιм νєηιαм, qυιѕ ησѕтяυ∂ єχєя¢ιтαтιση υłłαм¢σ łαвσяιѕ ηιѕι υт αłιqυιρ єχ єα ¢σммσ∂σ ¢σηѕєqυαт. ∂υιѕ αυтє ιяυяє ∂σłσя ιη яєρяєнєη∂єяιт ιη νσłυρтαтє νєłιт єѕѕє ¢ιłłυм ∂σłσяє єυ ƒυgιαт ηυłłα ραяιαтυя. єχ¢єρтєυя ѕιηт σ¢¢αє¢αт ¢υρι∂αтαт ηση ρяσι∂єηт, ѕυηт ιη ¢υłρα qυι σƒƒι¢ια ∂єѕєяυηт мσłłιт αηιм ι∂ єѕт łαв#"

#: ecommerce/templates/customer/emails/commtype_credit_receipt_body.txt
msgid "Payment confirmation for: "
msgstr "Päýmént çönfïrmätïön för:  Ⱡ'σяєм ιρѕυм ∂σłσя ѕιт αмєт, ¢σηѕ#"

#: ecommerce/templates/customer/emails/commtype_credit_receipt_body.txt
#, python-format
msgid ""
"Thank you for purchasing %(credit_hours)s credit hours from "
"%(credit_provider)s for %(course_title)s. A charge will appear on your "
"credit or debit card statement with a company name of \"%(platform_name)s\"."
msgstr ""
"Thänk ýöü för pürçhäsïng %(credit_hours)s çrédït höürs fröm "
"%(credit_provider)s för %(course_title)s. À çhärgé wïll äppéär ön ýöür "
"çrédït ör déßït çärd stätémént wïth ä çömpäný nämé öf \"%(platform_name)s\"."
" Ⱡ'σяєм ιρѕυм ∂σłσя ѕιт αмєт, ¢σηѕє¢тєтυя α∂ιριѕι¢ιηg єłιт, ѕє∂ ∂σ єιυѕмσ∂ "
"тємρσя ιη¢ι∂ι∂υηт υт łαвσяє єт ∂σłσяє мαgηα αłιqυα. υт єηιм α∂ мιηιм νєηιαм,"
" qυιѕ ησѕтяυ∂ єχєя¢ιтαтιση υłłαм¢σ łαвσяιѕ ηιѕι υт αłιqυιρ єχ єα ¢σммσ∂σ "
"¢σηѕєqυαт. ∂υιѕ αυтє ιяυяє ∂σłσя ιη яєρяєнєη∂єяιт ιη νσłυρтαтє νєłιт єѕѕє "
"¢ιłłυм ∂σłσяє єυ ƒυgιαт ηυłłα ραяιαтυя. єχ¢єρтєυя ѕιηт σ¢¢αє¢αт ¢υρι∂αтαт "
"ηση ρяσι∂єηт, ѕυηт ιη ¢υłρα qυι σƒƒι¢ια ∂єѕєяυηт мσłłιт αηι#"

#: ecommerce/templates/customer/emails/commtype_credit_receipt_body.txt
msgid "To view your payment information, visit the following website."
msgstr ""
"Tö vïéw ýöür päýmént ïnförmätïön, vïsït thé föllöwïng wéßsïté. Ⱡ'σяєм ιρѕυм "
"∂σłσя ѕιт αмєт, ¢σηѕє¢тєтυя α#"

#: ecommerce/templates/customer/emails/commtype_credit_receipt_body.txt
#, python-format
msgid ""
"You received this message because you purchased credit hours for "
"%(course_title)s, an %(platform_name)s course."
msgstr ""
"Ýöü réçéïvéd thïs méssägé ßéçäüsé ýöü pürçhäséd çrédït höürs för "
"%(course_title)s, än %(platform_name)s çöürsé. Ⱡ'σяєм ιρѕυм ∂σłσя ѕιт αмєт, "
"¢σηѕє¢т#"

#: ecommerce/templates/customer/emails/commtype_credit_receipt_subject.txt
msgid "Order Receipt"
msgstr "Ördér Réçéïpt Ⱡ'σяєм ιρѕυм ∂σłσя ѕι#"

#: ecommerce/templates/customer/emails/commtype_order_with_csv_body.html
msgid "Order Confirmation"
msgstr "Ördér Çönfïrmätïön Ⱡ'σяєм ιρѕυм ∂σłσя ѕιт αмєт#"

#: ecommerce/templates/customer/emails/commtype_order_with_csv_body.html
msgid "Order confirmation for"
msgstr "Ördér çönfïrmätïön för Ⱡ'σяєм ιρѕυм ∂σłσя ѕιт αмєт, ¢#"

#: ecommerce/templates/customer/emails/commtype_order_with_csv_body.html
msgid "View Order Information"
msgstr "Vïéw Ördér Ìnförmätïön Ⱡ'σяєм ιρѕυм ∂σłσя ѕιт αмєт, ¢#"

#: ecommerce/templates/customer/emails/commtype_order_with_csv_body.html
#, python-format
msgid ""
"Thank you for purchasing access to %(course_name)s.\n"
"                    Please click <a href=\"%(download_csv_link)s\">HERE</a> to download a CSV file with the enrollment codes for this course.\n"
"                    Once you have the codes you can distribute them to your team. "
msgstr ""
"Thänk ýöü för pürçhäsïng äççéss tö %(course_name)s.\n"
"                    Pléäsé çlïçk <a href=\"%(download_csv_link)s\">HÉRÉ</a> tö döwnlöäd ä ÇSV fïlé wïth thé énröllmént çödés för thïs çöürsé.\n"
"                    Önçé ýöü hävé thé çödés ýöü çän dïstrïßüté thém tö ýöür téäm.  Ⱡ'σяєм ιρѕυм ∂σłσя ѕιт αмєт, ¢σηѕє¢тєтυя α∂ιριѕι¢ιηg єłιт, ѕє∂ ∂σ єιυѕмσ∂ тємρσя ιη¢ι∂ι∂υηт υт łαвσяє єт ∂σłσяє мαgηα αłιqυα. υт єηιм α∂ мιηιм νєηιαм, qυιѕ ησѕтяυ∂ єχєя¢ιтαтιση υłłαм¢σ łαвσяιѕ ηιѕι υт αłιqυιρ єχ єα ¢σммσ∂σ ¢σηѕєqυαт. ∂υιѕ αυтє ιяυяє ∂σłσя ιη яєρяєнєη∂єяιт ιη νσłυρтαтє νєłιт єѕѕє ¢ιłłυм ∂σł#"

#: ecommerce/templates/customer/emails/commtype_order_with_csv_body.html
#, python-format
msgid "To view your payment information, please visit %(receipt_page_url)s."
msgstr ""
"Tö vïéw ýöür päýmént ïnförmätïön, pléäsé vïsït %(receipt_page_url)s. Ⱡ'σяєм "
"ιρѕυм ∂σłσя ѕιт αмєт, ¢σηѕє¢тєтυя α#"

#: ecommerce/templates/customer/emails/commtype_order_with_csv_body.html
#: ecommerce/templates/customer/emails/commtype_order_with_csv_body.txt
#, python-format
msgid "To explore other courses, please visit %(lms_url)s."
msgstr ""
"Tö éxplöré öthér çöürsés, pléäsé vïsït %(lms_url)s. Ⱡ'σяєм ιρѕυм ∂σłσя ѕιт "
"αмєт, ¢σηѕє¢тєтυя #"

#: ecommerce/templates/customer/emails/commtype_order_with_csv_body.html
#: ecommerce/templates/customer/emails/commtype_order_with_csv_body.txt
msgid "Thank you,"
msgstr "Thänk ýöü, Ⱡ'σяєм ιρѕυм ∂σłσ#"

#: ecommerce/templates/customer/emails/commtype_order_with_csv_body.html
#: ecommerce/templates/customer/emails/commtype_order_with_csv_body.txt
#, python-format
msgid "The %(partner_name)s team"
msgstr "Thé %(partner_name)s téäm Ⱡ'σяєм ιρѕυм ∂σłσя ѕ#"

#: ecommerce/templates/customer/emails/commtype_order_with_csv_body.html
#: ecommerce/templates/customer/emails/commtype_order_with_csv_body.txt
#, python-format
msgid ""
"You received this message because you purchased enrollment codes for "
"%(course_name)s on %(lms_url)s. If you have any questions, please visit "
"%(contact_url)s."
msgstr ""
"Ýöü réçéïvéd thïs méssägé ßéçäüsé ýöü pürçhäséd énröllmént çödés för "
"%(course_name)s ön %(lms_url)s. Ìf ýöü hävé äný qüéstïöns, pléäsé vïsït "
"%(contact_url)s. Ⱡ'σяєм #"

#: ecommerce/templates/customer/emails/commtype_order_with_csv_body.txt
msgid "Order confirmation for: "
msgstr "Ördér çönfïrmätïön för:  Ⱡ'σяєм ιρѕυм ∂σłσя ѕιт αмєт, ¢ση#"

#: ecommerce/templates/customer/emails/commtype_order_with_csv_body.txt
#, python-format
msgid ""
"Thank you for purchasing access to %(course_name)s. Please go to "
"%(download_csv_link)s to download a CSV file with the enrollment codes for "
"this course. Once you have the codes you can distribute them to your team. "
msgstr ""
"Thänk ýöü för pürçhäsïng äççéss tö %(course_name)s. Pléäsé gö tö "
"%(download_csv_link)s tö döwnlöäd ä ÇSV fïlé wïth thé énröllmént çödés för "
"thïs çöürsé. Önçé ýöü hävé thé çödés ýöü çän dïstrïßüté thém tö ýöür téäm.  "
"Ⱡ'σяєм ιρѕυм ∂σłσя ѕιт αмєт, ¢σηѕє¢тєтυя α∂ιριѕι¢ιηg єłιт, ѕє∂ ∂σ єιυѕмσ∂ "
"тємρσя ιη¢ι∂ι∂υηт υт łαвσяє єт ∂σłσяє мαgηα αłιqυα. υт єηιм α∂ мιηιм νєηιαм,"
" qυιѕ ησѕтяυ∂ єχєя¢ιтαтιση υłłαм¢σ łαвσяιѕ ηιѕι υт αłιqυιρ єχ єα ¢σммσ∂σ "
"¢σηѕєqυαт. ∂υιѕ αυтє ιяυяє ∂σłσя ιη яєρяєнєη∂єяιт ιη νσłυρтαтє νєłιт єѕѕє "
"¢ιłłυм ∂σłσяє єυ ƒυgιαт ηυłłα ραяιαтυя. єχ¢єρтєυя ѕιηт σ¢¢αє¢αт ¢υρι∂αтαт "
"ηση ρяσι∂єηт#"

#: ecommerce/templates/customer/emails/commtype_order_with_csv_subject.txt
#, python-format
msgid "%(partner_name)s: Order Confirmation: [%(order_number)s]"
msgstr ""
"%(partner_name)s: Ördér Çönfïrmätïön: [%(order_number)s] Ⱡ'σяєм ιρѕυм ∂σłσя "
"ѕιт αмєт, ¢σηѕє¢т#"

#: ecommerce/templates/edx/base_menu.html
msgid "Sign Out"
msgstr "Sïgn Öüt Ⱡ'σяєм ιρѕυм ∂#"

#: ecommerce/templates/edx/checkout/receipt.html
#, python-format
msgid "Receipt for %(order_number)s"
msgstr "Réçéïpt för %(order_number)s Ⱡ'σяєм ιρѕυм ∂σłσя ѕιт α#"

#: ecommerce/templates/edx/checkout/receipt.html
msgid "Thank you for your order!"
msgstr "Thänk ýöü för ýöür ördér! Ⱡ'σяєм ιρѕυм ∂σłσя ѕιт αмєт, ¢σηѕ#"

#: ecommerce/templates/edx/checkout/receipt.html
#, python-format
msgid ""
"Your order is complete. You will receive a confirmation message and your "
"enrollment codes(s) at %(link_start)s%(email)s%(link_end)s. If you need a "
"receipt, you can print this page."
msgstr ""
"Ýöür ördér ïs çömplété. Ýöü wïll réçéïvé ä çönfïrmätïön méssägé änd ýöür "
"énröllmént çödés(s) ät %(link_start)s%(email)s%(link_end)s. Ìf ýöü nééd ä "
"réçéïpt, ýöü çän prïnt thïs pägé. Ⱡ'σяєм ιρѕυм ∂σłσя ѕιт αмєт, ¢σηѕє¢тєтυя "
"α∂ιριѕι¢ιηg єłιт, ѕє∂ ∂σ єιυѕмσ∂ тємρσя ιη¢ι∂ι∂υηт υт łαвσяє єт ∂σłσяє мαgηα"
" αłιqυα. υт єηιм α∂ мιηιм νєηιαм, qυιѕ ησѕтяυ∂ єχєя¢ιтαтιση υłłαм¢σ łαвσяιѕ "
"ηιѕι υт αłιqυιρ єχ єα ¢σммσ∂σ ¢σηѕєqυαт. ∂υιѕ αυтє ιяυяє ∂σłσя ιη "
"яєρяєнєη∂єяιт ιη νσłυρтαтє νєłιт єѕѕє ¢ιłłυм ∂σłσяє єυ ƒυgιαт ηυłłα "
"ραяιαтυя. єχ¢єρтєυя ѕιηт σ¢¢αє¢αт ¢υρι∂αтαт ηση ρяσι∂єηт, ѕυηт ιη ¢υłρα qυι "
"σƒƒι¢ια ∂єѕєяυηт мσłł#"

#: ecommerce/templates/edx/checkout/receipt.html
#, python-format
msgid ""
"Your order is complete. If you need a receipt, you can print this page. You "
"will also receive a confirmation message with this information at "
"%(link_start)s%(email)s%(link_end)s."
msgstr ""
"Ýöür ördér ïs çömplété. Ìf ýöü nééd ä réçéïpt, ýöü çän prïnt thïs pägé. Ýöü "
"wïll älsö réçéïvé ä çönfïrmätïön méssägé wïth thïs ïnförmätïön ät "
"%(link_start)s%(email)s%(link_end)s. Ⱡ'σяєм ιρѕυм ∂σłσя ѕιт αмєт, "
"¢σηѕє¢тєтυя α∂ιριѕι¢ιηg єłιт, ѕє∂ ∂σ єιυѕмσ∂ тємρσя ιη¢ι∂ι∂υηт υт łαвσяє єт "
"∂σłσяє мαgηα αłιqυα. υт єηιм α∂ мιηιм νєηιαм, qυιѕ ησѕтяυ∂ єχєя¢ιтαтιση "
"υłłαм¢σ łαвσяιѕ ηιѕι υт αłιqυιρ єχ єα ¢σммσ∂σ ¢σηѕєqυαт. ∂υιѕ αυтє ιяυяє "
"∂σłσя ιη яєρяєнєη∂єяιт ιη νσłυρтαтє νєłιт єѕѕє ¢ιłłυм ∂σłσяє єυ ƒυgιαт ηυłłα"
" ραяιαтυя. єχ¢єρтєυя ѕιηт σ¢¢αє¢αт ¢υρι∂αтαт ηση ρяσι∂єηт, ѕυηт ιη ¢υłρα qυι"
" σƒƒι¢ια ∂єѕєяυηт мσłłιт#"

#: ecommerce/templates/edx/checkout/receipt.html
msgid "Order Number:"
msgstr "Ördér Nümßér: Ⱡ'σяєм ιρѕυм ∂σłσя ѕι#"

#: ecommerce/templates/edx/checkout/receipt.html
msgid "Payment Method:"
msgstr "Päýmént Méthöd: Ⱡ'σяєм ιρѕυм ∂σłσя ѕιт α#"

#: ecommerce/templates/edx/checkout/receipt.html
msgid "Order Date:"
msgstr "Ördér Däté: Ⱡ'σяєм ιρѕυм ∂σłσя #"

#: ecommerce/templates/edx/checkout/receipt.html
msgid "Order Information"
msgstr "Ördér Ìnförmätïön Ⱡ'σяєм ιρѕυм ∂σłσя ѕιт αмє#"

#: ecommerce/templates/edx/checkout/receipt.html
#: ecommerce/templates/oscar/dashboard/offers/offer_detail.html
#: ecommerce/templates/oscar/dashboard/offers/summary.html
msgid "Description"
msgstr "Désçrïptïön Ⱡ'σяєм ιρѕυм ∂σłσя #"

#: ecommerce/templates/edx/checkout/receipt.html
#: ecommerce/templates/oscar/basket/partials/hosted_checkout_basket.html
msgid "Item Price"
msgstr "Ìtém Prïçé Ⱡ'σяєм ιρѕυм ∂σłσ#"

#: ecommerce/templates/edx/checkout/receipt.html
#: ecommerce/templates/oscar/dashboard/refunds/refund_detail.html
msgid "Quantity:"
msgstr "Qüäntïtý: Ⱡ'σяєм ιρѕυм ∂σł#"

#: ecommerce/templates/edx/checkout/receipt.html
msgid "Description:"
msgstr "Désçrïptïön: Ⱡ'σяєм ιρѕυм ∂σłσя ѕ#"

#: ecommerce/templates/edx/checkout/receipt.html
msgid "Item Price:"
msgstr "Ìtém Prïçé: Ⱡ'σяєм ιρѕυм ∂σłσя #"

#: ecommerce/templates/edx/checkout/receipt.html
#: ecommerce/templates/oscar/basket/partials/client_side_checkout_basket.html
msgid "Subtotal"
msgstr "Süßtötäl Ⱡ'σяєм ιρѕυм ∂#"

#: ecommerce/templates/edx/checkout/receipt.html
#, python-format
msgid "%(voucher_discount_amount)s off"
msgstr "%(voucher_discount_amount)s öff Ⱡ'σяєм ιρѕυм #"

#: ecommerce/templates/edx/checkout/receipt.html
#, python-format
msgid "Courtesy of %(enterprise_name)s."
msgstr "Çöürtésý öf %(enterprise_name)s. Ⱡ'σяєм ιρѕυм ∂σłσя ѕιт αм#"

#: ecommerce/templates/edx/checkout/receipt.html
msgid "Total"
msgstr "Tötäl Ⱡ'σяєм ιρѕ#"

#: ecommerce/templates/edx/checkout/receipt.html
msgid "Get Your Course Credit"
msgstr "Gét Ýöür Çöürsé Çrédït Ⱡ'σяєм ιρѕυм ∂σłσя ѕιт αмєт, ¢#"

#: ecommerce/templates/edx/checkout/receipt.html
#, python-format
msgid ""
"To receive academic credit for this course, you must apply for credit at the"
" organization that offers the credit. You can find a link to the "
"organization’s website on your %(link_start)sdashboard%(link_end)s, next to "
"the course name."
msgstr ""
"Tö réçéïvé äçädémïç çrédït för thïs çöürsé, ýöü müst äpplý för çrédït ät thé"
" örgänïzätïön thät öfférs thé çrédït. Ýöü çän fïnd ä lïnk tö thé "
"örgänïzätïön’s wéßsïté ön ýöür %(link_start)sdäshßöärd%(link_end)s, néxt tö "
"thé çöürsé nämé. Ⱡ'σяєм ιρѕυм ∂σłσя ѕιт αмєт, ¢σηѕє¢тєтυя α∂ιριѕι¢ιηg єłιт, "
"ѕє∂ ∂σ єιυѕмσ∂ тємρσя ιη¢ι∂ι∂υηт υт łαвσяє єт ∂σłσяє мαgηα αłιqυα. υт єηιм "
"α∂ мιηιм νєηιαм, qυιѕ ησѕтяυ∂ єχєя¢ιтαтιση υłłαм¢σ łαвσяιѕ ηιѕι υт αłιqυιρ "
"єχ єα ¢σммσ∂σ ¢σηѕєqυαт. ∂υιѕ αυтє ιяυяє ∂σłσя ιη яєρяєнєη∂єяιт ιη νσłυρтαтє"
" νєłιт єѕѕє ¢ιłłυм ∂σłσяє єυ ƒυgιαт ηυłłα ραяιαтυя. єχ#"

#: ecommerce/templates/edx/checkout/receipt.html
msgid "Go to Dashboard"
msgstr "Gö tö Däshßöärd Ⱡ'σяєм ιρѕυм ∂σłσя ѕιт α#"

#: ecommerce/templates/edx/checkout/receipt.html
msgid "Find more courses"
msgstr "Fïnd möré çöürsés Ⱡ'σяєм ιρѕυм ∂σłσя ѕιт αмє#"

#: ecommerce/templates/edx/checkout/receipt_not_found.html
msgid "Order Not Found"
msgstr "Ördér Nöt Föünd Ⱡ'σяєм ιρѕυм ∂σłσя ѕιт α#"

#: ecommerce/templates/edx/checkout/receipt_not_found.html
#, python-format
msgid " %(error_summary)s "
msgstr " %(error_summary)s  Ⱡ'σяєм ιρѕ#"

#: ecommerce/templates/edx/checkout/receipt_not_found.html
msgid ""
"The specified order could not be located. Please ensure that the URL is "
"correct, and try again."
msgstr ""
"Thé spéçïfïéd ördér çöüld nöt ßé löçätéd. Pléäsé énsüré thät thé ÛRL ïs "
"çörréçt, änd trý ägäïn. Ⱡ'σяєм ιρѕυм ∂σłσя ѕιт αмєт, ¢#"

#: ecommerce/templates/edx/checkout/receipt_not_found.html
#, python-format
msgid ""
"\n"
"                You may also view your previous orders on the %(link_start)sAccount Settings%(link_end)s\n"
"                page.\n"
"              "
msgstr ""
"\n"
"                Ýöü mäý älsö vïéw ýöür prévïöüs ördérs ön thé %(link_start)sÀççöünt Séttïngs%(link_end)s\n"
"                pägé.\n"
"               Ⱡ'σяєм ιρѕ#"

#: ecommerce/templates/edx/credit/_provider_detail.html
msgid "Select"
msgstr "Séléçt Ⱡ'σяєм ιρѕυ#"

#: ecommerce/templates/edx/credit/_provider_detail.html
msgid "Credits: "
msgstr "Çrédïts:  Ⱡ'σяєм ιρѕυм ∂σł#"

#: ecommerce/templates/edx/credit/_provider_detail.html
msgid "Price: "
msgstr "Prïçé:  Ⱡ'σяєм ιρѕυм #"

#: ecommerce/templates/edx/credit/_provider_detail.html
#, python-format
msgid ""
"\n"
"                    Learn more about %(display_name)s credit?\n"
"                "
msgstr ""
"\n"
"                    Léärn möré äßöüt %(display_name)s çrédït?\n"
"                 Ⱡ'σяєм ιρѕυм ∂σłσя ѕιт αмєт, ¢σηѕє¢тєтυя #"

#: ecommerce/templates/edx/credit/_provider_detail.html
#, python-format
msgid ""
"\n"
"                    Credit available until %(date)s\n"
"                "
msgstr ""
"\n"
"                    Çrédït äväïläßlé üntïl %(date)s\n"
"                 Ⱡ'σяєм ιρѕυм ∂σłσя ѕιт αмєт, ¢σηѕє¢тєтυя α#"

#: ecommerce/templates/edx/credit/checkout.html
#, python-format
msgid "Purchase Credit for %(course_name)s"
msgstr "Pürçhäsé Çrédït för %(course_name)s Ⱡ'σяєм ιρѕυм ∂σłσя ѕιт αмєт, ¢σ#"

#: ecommerce/templates/edx/credit/checkout.html
#, python-format
msgid ""
"\n"
"                                Purchase Credit for %(course_name)s\n"
"                            "
msgstr ""
"\n"
"                                Pürçhäsé Çrédït för %(course_name)s\n"
"                             Ⱡ'σяєм ιρѕυм ∂σłσя ѕιт αмєт, ¢σηѕє¢#"

#: ecommerce/templates/edx/credit/checkout.html
#, python-format
msgid ""
"\n"
"                        Congratulations! You are eligible to purchase academic course credit for this course.\n"
"                        You must purchase your credit before %(date)s.\n"
"                        Select one of the following institutions to purchase your credit.\n"
"                    "
msgstr ""
"\n"
"                        Çöngrätülätïöns! Ýöü äré élïgïßlé tö pürçhäsé äçädémïç çöürsé çrédït för thïs çöürsé.\n"
"                        Ýöü müst pürçhäsé ýöür çrédït ßéföré %(date)s.\n"
"                        Séléçt öné öf thé föllöwïng ïnstïtütïöns tö pürçhäsé ýöür çrédït.\n"
"                     Ⱡ'σяєм ιρѕυм ∂σłσя ѕιт αмєт, ¢σηѕє¢тєтυя α∂ιριѕι¢ιηg єłιт, ѕє∂ ∂σ єιυѕмσ∂ тємρσя ιη¢ι∂ι∂υηт υт łαвσяє єт ∂σłσяє мαgηα αłιqυα. υт єηιм α∂ мιηιм νєηιαм, qυιѕ ησѕтяυ∂ єχєя¢ιтαтιση υłłαм¢σ łαвσяιѕ ηιѕι υт#"

#: ecommerce/templates/edx/credit/checkout.html
msgid "Price:"
msgstr "Prïçé: Ⱡ'σяєм ιρѕυ#"

#: ecommerce/templates/edx/credit/checkout.html
msgid "Discount:"
msgstr "Dïsçöünt: Ⱡ'σяєм ιρѕυм ∂σł#"

#: ecommerce/templates/edx/credit/checkout.html
#: ecommerce/templates/oscar/basket/partials/hosted_checkout_basket.html
msgid "Total:"
msgstr "Tötäl: Ⱡ'σяєм ιρѕυ#"

#: ecommerce/templates/edx/credit/checkout.html
msgid "You deserve it."
msgstr "Ýöü désérvé ït. Ⱡ'σяєм ιρѕυм ∂σłσя ѕιт α#"

#: ecommerce/templates/edx/credit/checkout.html
msgid ""
"The hard work is over - you passed the course! Now get the credit you "
"deserve to start or complete a degree."
msgstr ""
"Thé härd wörk ïs övér - ýöü pässéd thé çöürsé! Nöw gét thé çrédït ýöü "
"désérvé tö stärt ör çömplété ä dégréé. Ⱡ'σяєм ιρѕυм ∂σłσя ѕι#"

#: ecommerce/templates/edx/credit/checkout.html
msgid "It's affordable."
msgstr "Ìt's äffördäßlé. Ⱡ'σяєм ιρѕυм ∂σłσя ѕιт αм#"

#: ecommerce/templates/edx/credit/checkout.html
msgid ""
"The credit offered through edX generally costs less than the same credit at "
"most institutions."
msgstr ""
"Thé çrédït öfféréd thröügh édX générällý çösts léss thän thé sämé çrédït ät "
"möst ïnstïtütïöns. Ⱡ'σяєм ιρѕυм ∂σłσя ѕιт αмєт, ¢#"

#: ecommerce/templates/edx/credit/checkout.html
msgid "It opens doors."
msgstr "Ìt öpéns döörs. Ⱡ'σяєм ιρѕυм ∂σłσя ѕιт α#"

#: ecommerce/templates/edx/credit/checkout.html
msgid ""
"Many of today's most in-demand jobs require a college degree. Start your "
"path to success!"
msgstr ""
"Mäný öf tödäý's möst ïn-démänd jößs réqüïré ä çöllégé dégréé. Stärt ýöür "
"päth tö süççéss! Ⱡ'σяєм ιρѕυм ∂σłσя ѕιт αмєт, ¢σηѕ#"

#: ecommerce/templates/edx/credit/checkout.html
msgid "Questions?"
msgstr "Qüéstïöns? Ⱡ'σяєм ιρѕυм ∂σłσ#"

#: ecommerce/templates/edx/credit/checkout.html
#, python-format
msgid ""
"\n"
"                    Please read %(link_start)sour FAQs to view common questions about our certificates.%(link_end)s\n"
"                "
msgstr ""
"\n"
"                    Pléäsé réäd %(link_start)söür FÀQs tö vïéw çömmön qüéstïöns äßöüt öür çértïfïçätés.%(link_end)s\n"
"                 Ⱡ'σяєм ιρѕυм ∂σłσ#"

#: ecommerce/templates/edx/email_confirmation_required.html
msgid "You are enrolling in: "
msgstr "Ýöü äré énröllïng ïn:  Ⱡ'σяєм ιρѕυм ∂σłσя ѕιт αмєт, ¢#"

#: ecommerce/templates/edx/email_confirmation_required.html
#, python-format
msgid ""
"An email has been sent to %(user_email)s with a link for you to activate "
"your account."
msgstr ""
"Àn émäïl häs ßéén sént tö %(user_email)s wïth ä lïnk för ýöü tö äçtïväté "
"ýöür äççöünt. Ⱡ'σяєм ιρѕυм ∂σłσя ѕιт αмєт, ¢σηѕє¢тєтυ#"

#: ecommerce/templates/edx/email_confirmation_required.html
msgid "Why activate?"
msgstr "Whý äçtïväté? Ⱡ'σяєм ιρѕυм ∂σłσя ѕι#"

#: ecommerce/templates/edx/email_confirmation_required.html
msgid ""
"We ask you to activate your account to ensure it is really you creating the "
"account and to prevent fraud."
msgstr ""
"Wé äsk ýöü tö äçtïväté ýöür äççöünt tö énsüré ït ïs réällý ýöü çréätïng thé "
"äççöünt änd tö prévént fräüd. Ⱡ'σяєм ιρѕυм ∂σłσя ѕιт #"

#: ecommerce/templates/edx/error.html
msgid "If you need assistance, contact edX support."
msgstr ""
"Ìf ýöü nééd ässïstänçé, çöntäçt édX süppört. Ⱡ'σяєм ιρѕυм ∂σłσя ѕιт αмєт, "
"¢σηѕє¢тєтυя #"

#: ecommerce/templates/edx/partials/_administration_menu.html
msgid "Coupons"
msgstr "Çöüpöns Ⱡ'σяєм ιρѕυм #"

#: ecommerce/templates/edx/partials/_base_navbar.html
msgid "Toggle navigation"
msgstr "Tögglé nävïgätïön Ⱡ'σяєм ιρѕυм ∂σłσя ѕιт αмє#"

#: ecommerce/templates/edx/partials/_base_navbar.html
msgid "Dashboard for:"
msgstr "Däshßöärd för: Ⱡ'σяєм ιρѕυм ∂σłσя ѕιт#"

#: ecommerce/templates/edx/partials/_base_navbar.html
msgid "Toggle Dropdown"
msgstr "Tögglé Dröpdöwn Ⱡ'σяєм ιρѕυм ∂σłσя ѕιт α#"

#: ecommerce/templates/edx/partials/_base_navbar.html
#: ecommerce/templates/edx/partials/_base_navbar.html
msgid "Login"
msgstr "Lögïn Ⱡ'σяєм ιρѕ#"

#: ecommerce/templates/edx/partials/_staff_navbar.html
msgid "E-Commerce Course Administration"
msgstr ""
"É-Çömmérçé Çöürsé Àdmïnïsträtïön Ⱡ'σяєм ιρѕυм ∂σłσя ѕιт αмєт, ¢σηѕє¢тє#"

#: ecommerce/templates/edx/partials/_staff_navbar.html
msgid "E-Commerce Coupon Administration"
msgstr ""
"É-Çömmérçé Çöüpön Àdmïnïsträtïön Ⱡ'σяєм ιρѕυм ∂σłσя ѕιт αмєт, ¢σηѕє¢тє#"

#: ecommerce/templates/edx/partials/_staff_navbar.html
msgid "E-Commerce Program Offers Administration"
msgstr ""
"É-Çömmérçé Prögräm Öfférs Àdmïnïsträtïön Ⱡ'σяєм ιρѕυм ∂σłσя ѕιт αмєт, "
"¢σηѕє¢тєтυя#"

#: ecommerce/templates/oscar/basket/basket.html
msgid "Your basket is empty"
msgstr "Ýöür ßäskét ïs émptý Ⱡ'σяєм ιρѕυм ∂σłσя ѕιт αмєт, #"

#: ecommerce/templates/oscar/basket/basket.html
#, python-format
msgid ""
"\n"
"                                If you attempted to make a purchase, you have not been charged. Return to your %(dashboard_link_start)sdashboard%(link_end)s to try\n"
"                                again, or %(support_link_start)scontact %(platform_name)s Support%(link_end)s.\n"
"                            "
msgstr ""
"\n"
"                                Ìf ýöü ättémptéd tö mäké ä pürçhäsé, ýöü hävé nöt ßéén çhärgéd. Rétürn tö ýöür %(dashboard_link_start)sdäshßöärd%(link_end)s tö trý\n"
"                                ägäïn, ör %(support_link_start)sçöntäçt %(platform_name)s Süppört%(link_end)s.\n"
"                             Ⱡ'σяєм ιρѕυм ∂σłσя ѕιт αмєт, ¢σηѕє¢тєтυя α∂ιριѕι¢ιηg єłιт, ѕє∂ ∂σ єιυѕмσ∂ тємρσя ιη¢ι∂ι∂υηт υт łαвσяє єт ∂σłσяє мαgηα αłιqυα. υт єηιм α∂ мιηιм νєηιαм, qυιѕ ησѕтяυ∂ єχєя¢ιтαтιση υłłαм¢σ łαвσяιѕ ηιѕι υт αłιqυιρ єχ єα ¢σммσ∂σ ¢σηѕєqυαт. ∂υιѕ αυтє ιяυяє ∂σłσя ιη яєρяєнєη∂єяιт ιη νσłυρтαтє νєłιт єѕѕє ¢ιłłυм ∂σł#"

#: ecommerce/templates/oscar/basket/messages/new_total.html
msgid "Your basket is now empty"
msgstr "Ýöür ßäskét ïs nöw émptý Ⱡ'σяєм ιρѕυм ∂σłσя ѕιт αмєт, ¢ση#"

#: ecommerce/templates/oscar/basket/messages/new_total.html
#: ecommerce/templates/oscar/basket/messages/new_total.html
#, python-format
msgid ""
"\n"
"            %(strong_start)sWe’ve updated your quantity.%(strong_end)s\n"
"            %(paragraph_start)sYour cart includes %(num_items)s enrollment codes at a total cost of %(total)s that you will receive via email.%(paragraph_end)s\n"
"        "
msgstr ""
"\n"
"            %(strong_start)sWé’vé üpdätéd ýöür qüäntïtý.%(strong_end)s\n"
"            %(paragraph_start)sÝöür çärt ïnçlüdés %(num_items)s énröllmént çödés ät ä tötäl çöst öf %(total)s thät ýöü wïll réçéïvé vïä émäïl.%(paragraph_end)s\n"
"         Ⱡ'σяєм ιρѕυм ∂σłσя ѕιт αмєт, ¢σηѕє¢тєтυя α∂ιριѕι¢ιηg єłιт, ѕє∂ ∂σ єιυѕмσ∂ тємρσя ιη¢ι∂ι∂υηт υт łαвσяє єт ∂σłσяє мαgηα αłιqυα. υт єηιм α∂ мιηιм νєηιαм, qυιѕ ησѕтяυ∂ єχєя¢ιтαтιση υłłαм¢σ łαвσяιѕ ηιѕι υт αłιqυιρ єχ єα ¢σммσ∂σ ¢σηѕєqυαт. ∂υιѕ αυтє ιяυяє ∂σłσя ιη яєρяєнєη∂єяιт ιη νσłυρтαтє νєłιт єѕѕє ¢ιłłυм ∂σłσяє єυ ƒυgιαт ηυłłα ραяιαтυя. єχ¢єρтєυя ѕιηт σ¢¢αє¢αт ¢υρι∂αтαт ηση ρяσι∂єηт, ѕυηт ιη ¢υłρα qυι σ#"

#: ecommerce/templates/oscar/basket/messages/new_total.html
msgid "View basket"
msgstr "Vïéw ßäskét Ⱡ'σяєм ιρѕυм ∂σłσя #"

#: ecommerce/templates/oscar/basket/messages/new_total.html
msgid "Checkout now"
msgstr "Çhéçköüt nöw Ⱡ'σяєм ιρѕυм ∂σłσя ѕ#"

#: ecommerce/templates/oscar/basket/partials/add_voucher_form.html
msgid "Applying..."
msgstr "Àpplýïng... Ⱡ'σяєм ιρѕυм ∂σłσя #"

#: ecommerce/templates/oscar/basket/partials/add_voucher_form.html
msgid "Apply"
msgstr "Àpplý Ⱡ'σяєм ιρѕ#"

#: ecommerce/templates/oscar/basket/partials/client_side_checkout_basket.html
msgid "in your cart"
msgstr "ïn ýöür çärt Ⱡ'σяєм ιρѕυм ∂σłσя ѕ#"

#: ecommerce/templates/oscar/basket/partials/client_side_checkout_basket.html
msgid "Your purchase contains the following"
msgstr ""
"Ýöür pürçhäsé çöntäïns thé föllöwïng Ⱡ'σяєм ιρѕυм ∂σłσя ѕιт αмєт, "
"¢σηѕє¢тєтυ#"

#: ecommerce/templates/oscar/basket/partials/client_side_checkout_basket.html
#: ecommerce/templates/oscar/basket/partials/hosted_checkout_basket.html
msgid "Updating..."
msgstr "Ûpdätïng... Ⱡ'σяєм ιρѕυм ∂σłσя #"

#: ecommerce/templates/oscar/basket/partials/client_side_checkout_basket.html
#: ecommerce/templates/oscar/basket/partials/hosted_checkout_basket.html
#: ecommerce/templates/oscar/dashboard/orders/order_detail.html
msgid "Update"
msgstr "Ûpdäté Ⱡ'σяєм ιρѕυ#"

#: ecommerce/templates/oscar/basket/partials/client_side_checkout_basket.html
msgid "summary"
msgstr "sümmärý Ⱡ'σяєм ιρѕυм #"

#: ecommerce/templates/oscar/basket/partials/client_side_checkout_basket.html
msgid "Quanity"
msgstr "Qüänïtý Ⱡ'σяєм ιρѕυм #"

#: ecommerce/templates/oscar/basket/partials/client_side_checkout_basket.html
msgid "Discounts applied"
msgstr "Dïsçöünts äpplïéd Ⱡ'σяєм ιρѕυм ∂σłσя ѕιт αмє#"

#: ecommerce/templates/oscar/basket/partials/client_side_checkout_basket.html
#, python-format
msgid ""
"\n"
"                                    %(benefit)s discount provided by %(enterprise_customer_name)s.\n"
"                                "
msgstr ""
"\n"
"                                    %(benefit)s dïsçöünt prövïdéd ßý %(enterprise_customer_name)s.\n"
"                                 Ⱡ'σяєм ιρѕυм ∂σłσя ѕιт αмєт#"

#: ecommerce/templates/oscar/basket/partials/client_side_checkout_basket.html
#, python-format
msgid ""
"\n"
"                                        Coupon %(voucher_code)s applied for %(total_benefit)s off\n"
"                                    "
msgstr ""
"\n"
"                                        Çöüpön %(voucher_code)s äpplïéd för %(total_benefit)s öff\n"
"                                     Ⱡ'σяєм ιρѕυм ∂σłσя ѕι#"

#: ecommerce/templates/oscar/basket/partials/client_side_checkout_basket.html
msgid "Remove coupon"
msgstr "Rémövé çöüpön Ⱡ'σяєм ιρѕυм ∂σłσя ѕι#"

#: ecommerce/templates/oscar/basket/partials/client_side_checkout_basket.html
msgid "Add coupon code"
msgstr "Àdd çöüpön çödé Ⱡ'σяєм ιρѕυм ∂σłσя ѕιт α#"

#: ecommerce/templates/oscar/basket/partials/client_side_checkout_basket.html
msgid "(optional)"
msgstr "(öptïönäl) Ⱡ'σяєм ιρѕυм ∂σłσ#"

#: ecommerce/templates/oscar/basket/partials/client_side_checkout_basket.html
msgid "TOTAL"
msgstr "TÖTÀL Ⱡ'σяєм ιρѕ#"

#: ecommerce/templates/oscar/basket/partials/client_side_checkout_basket.html
msgid "order details"
msgstr "ördér détäïls Ⱡ'σяєм ιρѕυм ∂σłσя ѕι#"

#: ecommerce/templates/oscar/basket/partials/client_side_checkout_basket.html
msgid "select payment method"
msgstr "séléçt päýmént méthöd Ⱡ'σяєм ιρѕυм ∂σłσя ѕιт αмєт, #"

#: ecommerce/templates/oscar/basket/partials/client_side_checkout_basket.html
msgid "Pay with a Credit Card"
msgstr "Päý wïth ä Çrédït Çärd Ⱡ'σяєм ιρѕυм ∂σłσя ѕιт αмєт, ¢#"

#: ecommerce/templates/oscar/basket/partials/client_side_checkout_basket.html
msgid "Pay with PayPal"
msgstr "Päý wïth PäýPäl Ⱡ'σяєм ιρѕυм ∂σłσя ѕιт α#"

#: ecommerce/templates/oscar/basket/partials/client_side_checkout_basket.html
msgid "Pay with Apple Pay"
msgstr "Päý wïth Àpplé Päý Ⱡ'σяєм ιρѕυм ∂σłσя ѕιт αмєт#"

#: ecommerce/templates/oscar/basket/partials/client_side_checkout_basket.html
msgid "card holder information"
msgstr "çärd höldér ïnförmätïön Ⱡ'σяєм ιρѕυм ∂σłσя ѕιт αмєт, ¢σ#"

#: ecommerce/templates/oscar/basket/partials/client_side_checkout_basket.html
msgid "billing information"
msgstr "ßïllïng ïnförmätïön Ⱡ'σяєм ιρѕυм ∂σłσя ѕιт αмєт,#"

#: ecommerce/templates/oscar/basket/partials/client_side_checkout_basket.html
msgid "Credit cards"
msgstr "Çrédït çärds Ⱡ'σяєм ιρѕυм ∂σłσя ѕ#"

#: ecommerce/templates/oscar/basket/partials/client_side_checkout_basket.html
msgid "Card Number (required)"
msgstr "Çärd Nümßér (réqüïréd) Ⱡ'σяєм ιρѕυм ∂σłσя ѕιт αмєт, ¢#"

#: ecommerce/templates/oscar/basket/partials/client_side_checkout_basket.html
#: ecommerce/templates/oscar/basket/partials/client_side_checkout_basket.html
msgid "Secure"
msgstr "Séçüré Ⱡ'σяєм ιρѕυ#"

#: ecommerce/templates/oscar/basket/partials/client_side_checkout_basket.html
msgid "Credit card icon"
msgstr "Çrédït çärd ïçön Ⱡ'σяєм ιρѕυм ∂σłσя ѕιт αм#"

#: ecommerce/templates/oscar/basket/partials/client_side_checkout_basket.html
msgid "Security Code (required)"
msgstr "Séçürïtý Çödé (réqüïréd) Ⱡ'σяєм ιρѕυм ∂σłσя ѕιт αмєт, ¢ση#"

#: ecommerce/templates/oscar/basket/partials/client_side_checkout_basket.html
msgid "Help with CVV"
msgstr "Hélp wïth ÇVV Ⱡ'σяєм ιρѕυм ∂σłσя ѕι#"

#: ecommerce/templates/oscar/basket/partials/client_side_checkout_basket.html
msgid ""
"The three last digits in the signature area on the back of your card. For "
"American Express, it is the four digits on the front of the card."
msgstr ""
"Thé thréé läst dïgïts ïn thé sïgnätüré äréä ön thé ßäçk öf ýöür çärd. För "
"Àmérïçän Éxpréss, ït ïs thé föür dïgïts ön thé frönt öf thé çärd. Ⱡ'σяєм "
"ιρѕυм ∂σłσя ѕιт αмєт, ¢σηѕє¢тєтυя α∂ιριѕι¢ιηg єłιт, ѕє∂ ∂σ єιυѕмσ∂ тємρσя "
"ιη¢ι∂ι∂υηт υт łαвσяє єт ∂σłσяє мαgηα αłιqυα. υт єηιм α∂ мιηιм νєηιαм, qυιѕ "
"ησѕтяυ∂ єχєя¢ιтαтιση υłłαм¢σ łαвσяιѕ ηιѕι υт αłιqυιρ єχ єα ¢σммσ∂σ "
"¢σηѕєqυαт. ∂υιѕ αυтє ιяυяє ∂σłσя ιη яєρяєнєη∂єяιт ιη νσłυρтαтє νєłιт єѕѕє "
"¢ιłłυм ∂σłσяє єυ ƒυgιαт ηυłłα ραяιαтυя. єχ¢єρтєυя ѕιηт σ¢¢αє¢αт ¢υρι∂αтαт "
"ηση ρяσι∂єηт, ѕυηт ιη ¢υłρα qυι σƒƒι¢ια ∂єѕєяυηт мσłłιт αηιм ι∂ єѕт łα#"

#: ecommerce/templates/oscar/basket/partials/client_side_checkout_basket.html
msgid "Expiration (required)"
msgstr "Éxpïrätïön (réqüïréd) Ⱡ'σяєм ιρѕυм ∂σłσя ѕιт αмєт, #"

#: ecommerce/templates/oscar/basket/partials/client_side_checkout_basket.html
msgid "Month"
msgstr "Mönth Ⱡ'σяєм ιρѕ#"

#: ecommerce/templates/oscar/basket/partials/client_side_checkout_basket.html
msgid "Year"
msgstr "Ýéär Ⱡ'σяєм ι#"

#: ecommerce/templates/oscar/basket/partials/client_side_checkout_basket.html
#: ecommerce/templates/oscar/basket/partials/client_side_checkout_basket.html
#: ecommerce/templates/oscar/basket/partials/hosted_checkout_basket.html
msgid "Place Order"
msgstr "Pläçé Ördér Ⱡ'σяєм ιρѕυм ∂σłσя #"

#: ecommerce/templates/oscar/basket/partials/hosted_checkout_basket.html
msgid "Earn a valuable certificate to showcase the skills you learn in"
msgstr ""
"Éärn ä välüäßlé çértïfïçäté tö shöwçäsé thé skïlls ýöü léärn ïn Ⱡ'σяєм ιρѕυм"
" ∂σłσя ѕιт αмєт, ¢σηѕє¢тєтυя α#"

#: ecommerce/templates/oscar/basket/partials/hosted_checkout_basket.html
#, python-format
msgid ""
"\n"
"                                            %(benefit_value)s off\n"
"                                        "
msgstr ""
"\n"
"                                            %(benefit_value)s öff\n"
"                                         Ⱡ'σяєм ιρѕυм ∂σłσя ѕιт αмєт, ¢σ#"

#: ecommerce/templates/oscar/basket/partials/hosted_checkout_basket.html
#, python-format
msgid ""
"\n"
"                                        Coupon code %(voucher_code)s applied\n"
"                                    "
msgstr ""
"\n"
"                                        Çöüpön çödé %(voucher_code)s äpplïéd\n"
"                                     Ⱡ'σяєм ιρѕυм ∂σłσя ѕιт αмє#"

#: ecommerce/templates/oscar/basket/partials/hosted_checkout_basket.html
msgid "Apply a coupon code"
msgstr "Àpplý ä çöüpön çödé Ⱡ'σяєм ιρѕυм ∂σłσя ѕιт αмєт,#"

#: ecommerce/templates/oscar/basket/partials/hosted_checkout_basket.html
msgid "Checkout"
msgstr "Çhéçköüt Ⱡ'σяєм ιρѕυм ∂#"

#. Translators: Do NOT translate the name PayPal.
#: ecommerce/templates/oscar/basket/partials/hosted_checkout_basket.html
msgid "Checkout with PayPal"
msgstr "Çhéçköüt wïth PäýPäl Ⱡ'σяєм ιρѕυм ∂σłσя ѕιт αмєт, #"

#: ecommerce/templates/oscar/basket/partials/hosted_checkout_basket.html
msgid ""
"<strong>Note:</strong> To earn a verified certificate, you must verify your "
"identity with a <strong>webcam</strong> and a <strong>government-issued "
"photo ID</strong>. "
msgstr ""
"<strong>Nöté:</strong> Tö éärn ä vérïfïéd çértïfïçäté, ýöü müst vérïfý ýöür "
"ïdéntïtý wïth ä <strong>wéßçäm</strong> änd ä <strong>gövérnmént-ïssüéd "
"phötö ÌD</strong>.  Ⱡ'σяєм ιρѕυм ∂σłσя ѕιт αмєт, ¢σηѕє¢тєтυя α∂ιριѕι¢ιηg "
"єłιт, ѕє∂ ∂σ єιυѕмσ∂ тємρσя ιη¢ι∂ι∂υηт υт łαвσяє єт ∂σłσяє мαgηα αłιqυα. υт "
"єηιм α∂ мιηιм νєηιαм, qυιѕ ησѕтяυ∂ єχєя¢ιтαтιση υłłαм¢σ łαвσяιѕ ηιѕι υт "
"αłιqυιρ єχ єα ¢σммσ∂σ ¢σηѕєqυαт. ∂υιѕ αυтє ιяυяє ∂σłσя ιη яєρяєнєη∂єяιт ιη "
"νσłυρтαтє νєłιт єѕѕє ¢ιłłυм ∂σłσяє єυ ƒυgιαт ηυłłα ραяιαтυя. єχ¢єρтєυя ѕιηт "
"σ¢¢αє¢αт ¢υρι∂αтαт ηση ρяσι∂єηт, ѕυηт ιη ¢υłρα qυι σƒƒι¢ια ∂єѕєяυηт мσłłιт "
"αηιм ι∂ єѕт łαвσяυм#"

#: ecommerce/templates/oscar/basket/partials/hosted_checkout_basket.html
msgid ""
"<strong>Note:</strong> To complete your enrollment, select Checkout or "
"Checkout with PayPal."
msgstr ""
"<strong>Nöté:</strong> Tö çömplété ýöür énröllmént, séléçt Çhéçköüt ör "
"Çhéçköüt wïth PäýPäl. Ⱡ'σяєм ιρѕυм ∂σłσя ѕιт αмєт, ¢σηѕє¢тє#"

#: ecommerce/templates/oscar/basket/partials/hosted_checkout_basket.html
msgid "Have questions?"
msgstr "Hävé qüéstïöns? Ⱡ'σяєм ιρѕυм ∂σłσя ѕιт α#"

#: ecommerce/templates/oscar/basket/partials/hosted_checkout_basket.html
msgid "Please read our FAQs to view common questions about our certificates."
msgstr ""
"Pléäsé réäd öür FÀQs tö vïéw çömmön qüéstïöns äßöüt öür çértïfïçätés. Ⱡ'σяєм"
" ιρѕυм ∂σłσя ѕιт αмєт, ¢σηѕє¢тєтυя #"

#: ecommerce/templates/oscar/basket/partials/seat_type.html
#, python-format
msgid ""
"\n"
"        %(seat_type)s Certificate\n"
"    "
msgstr ""
"\n"
"        %(seat_type)s Çértïfïçäté\n"
"     Ⱡ'σяєм ιρѕυм ∂σłσя ѕιт αмєт, ¢σηѕє¢#"

#: ecommerce/templates/oscar/checkout/_verification_data.html
msgid "Verify Your Identity"
msgstr "Vérïfý Ýöür Ìdéntïtý Ⱡ'σяєм ιρѕυм ∂σłσя ѕιт αмєт, #"

#: ecommerce/templates/oscar/checkout/_verification_data.html
msgid ""
"To receive a verified certificate, you have to verify your identity using "
"your <strong>webcam</strong> and an <strong>official government-issued photo"
" identification</strong> before the verification deadline."
msgstr ""
"Tö réçéïvé ä vérïfïéd çértïfïçäté, ýöü hävé tö vérïfý ýöür ïdéntïtý üsïng "
"ýöür <strong>wéßçäm</strong> änd än <strong>öffïçïäl gövérnmént-ïssüéd phötö"
" ïdéntïfïçätïön</strong> ßéföré thé vérïfïçätïön déädlïné. Ⱡ'σяєм ιρѕυм "
"∂σłσя ѕιт αмєт, ¢σηѕє¢тєтυя α∂ιριѕι¢ιηg єłιт, ѕє∂ ∂σ єιυѕмσ∂ тємρσя "
"ιη¢ι∂ι∂υηт υт łαвσяє єт ∂σłσяє мαgηα αłιqυα. υт єηιм α∂ мιηιм νєηιαм, qυιѕ "
"ησѕтяυ∂ єχєя¢ιтαтιση υłłαм¢σ łαвσяιѕ ηιѕι υт αłιqυιρ єχ єα ¢σммσ∂σ "
"¢σηѕєqυαт. ∂υιѕ αυтє ιяυяє ∂σłσя ιη яєρяєнєη∂єяιт ιη νσłυρтαтє νєłιт єѕѕє "
"¢ιłłυм ∂σłσяє єυ ƒυgιαт ηυłłα ραяιαтυя. єχ¢єρтєυя ѕιηт σ¢¢αє¢αт ¢υρι∂αтαт "
"ηση ρяσι∂є#"

#: ecommerce/templates/oscar/checkout/_verification_data.html
msgid "Verify Now"
msgstr "Vérïfý Nöw Ⱡ'σяєм ιρѕυм ∂σłσ#"

#: ecommerce/templates/oscar/checkout/_verification_data.html
msgid "Go to my dashboard and verify later"
msgstr ""
"Gö tö mý däshßöärd änd vérïfý lätér Ⱡ'σяєм ιρѕυм ∂σłσя ѕιт αмєт, ¢σηѕє¢тєт#"

#: ecommerce/templates/oscar/checkout/cancel_checkout.html
#: ecommerce/templates/oscar/checkout/cancel_checkout.html
msgid "Checkout Cancelled"
msgstr "Çhéçköüt Çänçélléd Ⱡ'σяєм ιρѕυм ∂σłσя ѕιт αмєт#"

#: ecommerce/templates/oscar/checkout/cancel_checkout.html
#, python-format
msgid ""
"\n"
"            Your transaction has been cancelled. If you feel an error has occurred, contact %(start_link)s\n"
"            %(payment_support_email)s%(end_link)s.\n"
"            "
msgstr ""
"\n"
"            Ýöür tränsäçtïön häs ßéén çänçélléd. Ìf ýöü féél än érrör häs öççürréd, çöntäçt %(start_link)s\n"
"            %(payment_support_email)s%(end_link)s.\n"
"             Ⱡ'σ#"

#: ecommerce/templates/oscar/checkout/error.html
#: ecommerce/templates/oscar/checkout/error.html
msgid "Checkout Error"
msgstr "Çhéçköüt Érrör Ⱡ'σяєм ιρѕυм ∂σłσя ѕιт#"

#: ecommerce/templates/oscar/checkout/error.html
msgid "An error has occurred with your payment."
msgstr ""
"Àn érrör häs öççürréd wïth ýöür päýmént. Ⱡ'σяєм ιρѕυм ∂σłσя ѕιт αмєт, "
"¢σηѕє¢тєтυя#"

#: ecommerce/templates/oscar/checkout/error.html
msgid "You have not been charged."
msgstr "Ýöü hävé nöt ßéén çhärgéd. Ⱡ'σяєм ιρѕυм ∂σłσя ѕιт αмєт, ¢σηѕ#"

#: ecommerce/templates/oscar/checkout/error.html
#, python-format
msgid ""
"\n"
"                    Please try to submit your payment again. If this problem persists, please refer to our %(start_link)s\n"
"                    Payments FAQ %(end_link)s for troubleshooting tips.\n"
"                    "
msgstr ""
"\n"
"                    Pléäsé trý tö süßmït ýöür päýmént ägäïn. Ìf thïs prößlém pérsïsts, pléäsé référ tö öür %(start_link)s\n"
"                    Päýménts FÀQ %(end_link)s för tröüßléshöötïng tïps.\n"
"                     Ⱡ'σяєм ιρѕυм ∂σłσя ѕιт αмєт, ¢σηѕє¢тєтυя α∂ιριѕι¢ιηg єłιт, ѕє∂ ∂σ єιυѕмσ∂ тємρσя ιη¢ι∂ι∂υηт υт łαвσяє єт ∂σłσяє мαgηα αłιqυα. υт єηιм α∂ мιηιм νєηιαм, qυιѕ ησѕтяυ∂ єχєя¢ιтαтιση υłłαм¢σ łαвσяιѕ ηιѕι υт αłιqυιρ єχ єα ¢σммσ∂σ ¢σηѕєqυαт. ∂υιѕ αυтє ιяυяє ∂σłσя ιη яєρяєнєη∂єяιт ιη νσłυρтαтє νєłιт єѕѕє ¢ιłłυм ∂σłσяє єυ ƒυgιαт ηυłłα ραяιαтυя. єχ¢єρтєυя ѕιηт σ¢¢αє¢αт ¢υρι∂αт#"

#: ecommerce/templates/oscar/checkout/payment_error.html
#: ecommerce/templates/oscar/checkout/payment_error.html
msgid "Payment Failed"
msgstr "Päýmént Fäïléd Ⱡ'σяєм ιρѕυм ∂σłσя ѕιт#"

#: ecommerce/templates/oscar/checkout/payment_error.html
msgid ""
"An error occurred while processing your payment. <strong>You have not been "
"charged.</strong>"
msgstr ""
"Àn érrör öççürréd whïlé pröçéssïng ýöür päýmént. <strong>Ýöü hävé nöt ßéén "
"çhärgéd.</strong> Ⱡ'σяєм ιρѕυм ∂σłσя ѕιт αмєт, ¢σηѕє¢тє#"

#: ecommerce/templates/oscar/checkout/payment_error.html
#, python-format
msgid ""
"Please wait a few minutes and then try again. For help, contact "
"%(start_link)s%(payment_support_email)s%(end_link)s."
msgstr ""
"Pléäsé wäït ä féw mïnütés änd thén trý ägäïn. För hélp, çöntäçt "
"%(start_link)s%(payment_support_email)s%(end_link)s. Ⱡ'σяєм ιρѕυм ∂σłσя ѕιт "
"αмєт, ¢σηѕє¢тєтυ#"

#: ecommerce/templates/oscar/checkout/payment_error.html
#, python-format
msgid "To try again, return to your %(start_link)sdashboard%(end_link)s."
msgstr ""
"Tö trý ägäïn, rétürn tö ýöür %(start_link)sdäshßöärd%(end_link)s. Ⱡ'σяєм "
"ιρѕυм ∂σłσя ѕιт αмєт, ¢σηѕє¢тєтυя #"

#. Translators: SDN is an acronym for Specially Designated Nationals
#: ecommerce/templates/oscar/checkout/sdn_failure.html
msgid "SDN Check Failure"
msgstr "SDN Çhéçk Fäïlüré Ⱡ'σяєм ιρѕυм ∂σłσя ѕιт αмє#"

#: ecommerce/templates/oscar/checkout/sdn_failure.html
msgid ""
"Unfortunately, your account profile or payment information appears to match "
"one or more records on a U.S. Treasury Department sanctions list. This means"
" we cannot complete your transaction or provide you with services and must "
"suspend your learner account."
msgstr ""
"Ûnförtünätélý, ýöür äççöünt pröfïlé ör päýmént ïnförmätïön äppéärs tö mätçh "
"öné ör möré réçörds ön ä Û.S. Tréäsürý Dépärtmént sänçtïöns lïst. Thïs méäns"
" wé çännöt çömplété ýöür tränsäçtïön ör prövïdé ýöü wïth sérvïçés änd müst "
"süspénd ýöür léärnér äççöünt. Ⱡ'σяєм ιρѕυм ∂σłσя ѕιт αмєт, ¢σηѕє¢тєтυя "
"α∂ιριѕι¢ιηg єłιт, ѕє∂ ∂σ єιυѕмσ∂ тємρσя ιη¢ι∂ι∂υηт υт łαвσяє єт ∂σłσяє мαgηα"
" αłιqυα. υт єηιм α∂ мιηιм νєηιαм, qυιѕ ησѕтяυ∂ єχєя¢ιтαтιση υłłαм¢σ łαвσяιѕ "
"ηιѕι υт αłιqυιρ єχ єα ¢σммσ∂σ ¢σηѕєqυαт. ∂υιѕ αυтє ιяυяє ∂σłσя ιη яєρ#"

#: ecommerce/templates/oscar/checkout/sdn_failure.html
#, python-format
msgid ""
"If you have questions regarding clearing a match, please contact "
"%(ofac_email_link)s ofac.reconsideration@treasury.gov%(end_link)s for "
"information about options for clearing a match. Your account will be "
"suspended until this matter is resolved satisfactorily."
msgstr ""
"Ìf ýöü hävé qüéstïöns régärdïng çléärïng ä mätçh, pléäsé çöntäçt "
"%(ofac_email_link)s öfäç.réçönsïdérätïön@tréäsürý.göv%(end_link)s för "
"ïnförmätïön äßöüt öptïöns för çléärïng ä mätçh. Ýöür äççöünt wïll ßé "
"süspéndéd üntïl thïs mättér ïs résölvéd sätïsfäçtörïlý. Ⱡ'σяєм ιρѕυм ∂σłσя "
"ѕιт αмєт, ¢σηѕє¢тєтυя α∂ιριѕι¢ιηg єłιт, ѕє∂ ∂σ єιυѕмσ∂ тємρσя ιη¢ι∂ι∂υηт υт "
"łαвσяє єт ∂σłσяє мαgηα αłιqυα. υт єηιм α∂ мιηιм νєηιαм, qυιѕ ησѕтяυ∂ "
"єχєя¢ιтαтιση υłłαм¢σ łαвσяιѕ ηιѕι υт αłιqυιρ єχ єα ¢σммσ∂σ ¢σηѕєqυαт. ∂υιѕ "
"αυтє ιяυяє ∂σłσя ιη яєρяєнєη∂єяιт ιη νσłυρтαтє νєłιт єѕѕє ¢ιłłυм#"

#: ecommerce/templates/oscar/dashboard/catalogue/category_row_actions.html
#: ecommerce/templates/oscar/dashboard/catalogue/product_row_actions.html
#: ecommerce/templates/oscar/dashboard/orders/order_detail.html
#: ecommerce/templates/oscar/dashboard/refunds/refund_detail.html
#: ecommerce/templates/oscar/dashboard/refunds/refund_list.html
#: ecommerce/templates/oscar/dashboard/users/detail.html
msgid "Actions"
msgstr "Àçtïöns Ⱡ'σяєм ιρѕυм #"

#: ecommerce/templates/oscar/dashboard/catalogue/category_row_actions.html
msgid "Edit category"
msgstr "Édït çätégörý Ⱡ'σяєм ιρѕυм ∂σłσя ѕι#"

#: ecommerce/templates/oscar/dashboard/catalogue/category_row_actions.html
msgid "Add child category"
msgstr "Àdd çhïld çätégörý Ⱡ'σяєм ιρѕυм ∂σłσя ѕιт αмєт#"

#: ecommerce/templates/oscar/dashboard/catalogue/category_row_actions.html
msgid "Edit children"
msgstr "Édït çhïldrén Ⱡ'σяєм ιρѕυм ∂σłσя ѕι#"

#: ecommerce/templates/oscar/dashboard/catalogue/category_row_actions.html
#: ecommerce/templates/oscar/dashboard/catalogue/product_row_actions.html
#: ecommerce/templates/oscar/dashboard/catalogue/product_update.html
#: ecommerce/templates/oscar/dashboard/orders/order_detail.html
msgid "Delete"
msgstr "Délété Ⱡ'σяєм ιρѕυ#"

#: ecommerce/templates/oscar/dashboard/catalogue/messages/product_saved.html
#, python-format
msgid ""
"\n"
"                    Created product variant '%(name)s'.\n"
"                "
msgstr ""
"\n"
"                    Çréätéd prödüçt värïänt '%(name)s'.\n"
"                 Ⱡ'σяєм ιρѕυм ∂σłσя ѕιт αмєт, ¢σηѕє¢тєтυя #"

#: ecommerce/templates/oscar/dashboard/catalogue/messages/product_saved.html
#, python-format
msgid ""
"\n"
"                    Created variant of '%(parent_name)s'.\n"
"                "
msgstr ""
"\n"
"                    Çréätéd värïänt öf '%(parent_name)s'.\n"
"                 Ⱡ'σяєм ιρѕυм ∂σłσя ѕιт αмєт, ¢σηѕє¢тєтυя α#"

#: ecommerce/templates/oscar/dashboard/catalogue/messages/product_saved.html
#, python-format
msgid ""
"\n"
"                    Updated product variant '%(name)s'.\n"
"                "
msgstr ""
"\n"
"                    Ûpdätéd prödüçt värïänt '%(name)s'.\n"
"                 Ⱡ'σяєм ιρѕυм ∂σłσя ѕιт αмєт, ¢σηѕє¢тєтυя #"

#: ecommerce/templates/oscar/dashboard/catalogue/messages/product_saved.html
#, python-format
msgid ""
"\n"
"                    Updated a variant of '%(parent_name)s'.\n"
"                "
msgstr ""
"\n"
"                    Ûpdätéd ä värïänt öf '%(parent_name)s'.\n"
"                 Ⱡ'σяєм ιρѕυм ∂σłσя ѕιт αмєт, ¢σηѕє¢тєтυя α#"

#: ecommerce/templates/oscar/dashboard/catalogue/messages/product_saved.html
#, python-format
msgid ""
"\n"
"                Created product '%(name)s'.\n"
"            "
msgstr ""
"\n"
"                Çréätéd prödüçt '%(name)s'.\n"
"             Ⱡ'σяєм ιρѕυм ∂σłσя ѕιт αмєт, ¢σηѕє¢тєтυя α#"

#: ecommerce/templates/oscar/dashboard/catalogue/messages/product_saved.html
#, python-format
msgid ""
"\n"
"                Updated product '%(name)s'.\n"
"            "
msgstr ""
"\n"
"                Ûpdätéd prödüçt '%(name)s'.\n"
"             Ⱡ'σяєм ιρѕυм ∂σłσя ѕιт αмєт, ¢σηѕє¢тєтυя α#"

#: ecommerce/templates/oscar/dashboard/catalogue/messages/product_saved.html
msgid "Edit again"
msgstr "Édït ägäïn Ⱡ'σяєм ιρѕυм ∂σłσ#"

#: ecommerce/templates/oscar/dashboard/catalogue/product_update.html
#, python-format
msgid ""
"\n"
"                            You are currently editing a product variant of\n"
"                            <a href=\"%(parent_url)s\">%(title)s</a>.\n"
"                        "
msgstr ""
"\n"
"                            Ýöü äré çürréntlý édïtïng ä prödüçt värïänt öf\n"
"                            <a href=\"%(parent_url)s\">%(title)s</a>.\n"
"                         Ⱡ'σяєм ιρѕυм ∂σłσя ѕιт αмєт, ¢σηѕє¢тєтυя α∂ιριѕι¢ιηg єłιт, ѕє∂ ∂σ єιυѕмσ∂ тємρσя ιη¢ι∂ι∂υηт υт łαвσяє єт ∂σłσяє мαgηα αłιqυα. υт єηιм α∂ мιηιм νєηιαм, qυιѕ ησѕтяυ∂ єχєя¢ιтαтιση υłłαм¢σ łαвσяιѕ ηιѕι υт αłιqυιρ єχ єα ¢σммσ∂σ ¢σηѕєqυαт. ∂υιѕ αυтє ιяυяє ∂σłσя ιη яєρяєнєη∂єяιт ιη νσłυρтαтє νєłιт єѕѕє ¢ιłłυм ∂σłσяє єυ ƒυgιαт ηυłłα ραяιαтυя. єχ¢єρтєυя ѕιηт σ¢¢αє¢αт ¢υρι∂αтαт ηση ρяσι∂єηт, ѕυηт ιη ¢υłρα qυι σƒƒι¢ια ∂єѕєяυηт мσłłιт αηιм ι∂ єѕт łα#"

#: ecommerce/templates/oscar/dashboard/catalogue/product_update.html
msgid "Sections"
msgstr "Séçtïöns Ⱡ'σяєм ιρѕυм ∂#"

#: ecommerce/templates/oscar/dashboard/catalogue/product_update.html
#: ecommerce/templates/oscar/dashboard/catalogue/product_update.html
#: ecommerce/templates/oscar/dashboard/orders/line_detail.html
msgid "Product details"
msgstr "Prödüçt détäïls Ⱡ'σяєм ιρѕυм ∂σłσя ѕιт α#"

#: ecommerce/templates/oscar/dashboard/catalogue/product_update.html
#: ecommerce/templates/oscar/dashboard/catalogue/product_update.html
#: ecommerce/templates/oscar/dashboard/catalogue/product_update.html
msgid "Attributes"
msgstr "Àttrïßütés Ⱡ'σяєм ιρѕυм ∂σłσ#"

#: ecommerce/templates/oscar/dashboard/catalogue/product_update.html
msgid "Images"
msgstr "Ìmägés Ⱡ'σяєм ιρѕυ#"

#: ecommerce/templates/oscar/dashboard/catalogue/product_update.html
#: ecommerce/templates/oscar/dashboard/catalogue/product_update.html
msgid "Stock and pricing"
msgstr "Stöçk änd prïçïng Ⱡ'σяєм ιρѕυм ∂σłσя ѕιт αмє#"

#: ecommerce/templates/oscar/dashboard/catalogue/product_update.html
#: ecommerce/templates/oscar/dashboard/catalogue/product_update.html
msgid "Variants"
msgstr "Värïänts Ⱡ'σяєм ιρѕυм ∂#"

#: ecommerce/templates/oscar/dashboard/catalogue/product_update.html
msgid "Upselling"
msgstr "Ûpséllïng Ⱡ'σяєм ιρѕυм ∂σł#"

#: ecommerce/templates/oscar/dashboard/catalogue/product_update.html
msgid "Product Type:"
msgstr "Prödüçt Týpé: Ⱡ'σяєм ιρѕυм ∂σłσя ѕι#"

#: ecommerce/templates/oscar/dashboard/catalogue/product_update.html
msgid "Upload, change or remove images"
msgstr "Ûplöäd, çhängé ör rémövé ïmägés Ⱡ'σяєм ιρѕυм ∂σłσя ѕιт αмєт, ¢σηѕє¢т#"

#: ecommerce/templates/oscar/dashboard/catalogue/product_update.html
msgid "SKU"
msgstr "SKÛ Ⱡ'σяєм#"

#: ecommerce/templates/oscar/dashboard/catalogue/product_update.html
msgid "Num in stock"
msgstr "Nüm ïn stöçk Ⱡ'σяєм ιρѕυм ∂σłσя ѕ#"

#: ecommerce/templates/oscar/dashboard/catalogue/product_update.html
msgid "Num allocated"
msgstr "Nüm ällöçätéd Ⱡ'σяєм ιρѕυм ∂σłσя ѕι#"

#: ecommerce/templates/oscar/dashboard/catalogue/product_update.html
msgid "Low stock threshold"
msgstr "Löw stöçk thréshöld Ⱡ'σяєм ιρѕυм ∂σłσя ѕιт αмєт,#"

#: ecommerce/templates/oscar/dashboard/catalogue/product_update.html
msgid "Cost price"
msgstr "Çöst prïçé Ⱡ'σяєм ιρѕυм ∂σłσ#"

#: ecommerce/templates/oscar/dashboard/catalogue/product_update.html
msgid "Price (excl tax)"
msgstr "Prïçé (éxçl täx) Ⱡ'σяєм ιρѕυм ∂σłσя ѕιт αм#"

#: ecommerce/templates/oscar/dashboard/catalogue/product_update.html
msgid "Retail price"
msgstr "Rétäïl prïçé Ⱡ'σяєм ιρѕυм ∂σłσя ѕ#"

#: ecommerce/templates/oscar/dashboard/catalogue/product_update.html
msgid "Delete?"
msgstr "Délété? Ⱡ'σяєм ιρѕυм #"

#: ecommerce/templates/oscar/dashboard/catalogue/product_update.html
msgid "Adding..."
msgstr "Àddïng... Ⱡ'σяєм ιρѕυм ∂σł#"

#: ecommerce/templates/oscar/dashboard/catalogue/product_update.html
msgid "Add variant"
msgstr "Àdd värïänt Ⱡ'σяєм ιρѕυм ∂σłσя #"

#: ecommerce/templates/oscar/dashboard/catalogue/product_update.html
msgid "Title"
msgstr "Tïtlé Ⱡ'σяєм ιρѕ#"

#: ecommerce/templates/oscar/dashboard/catalogue/product_update.html
msgid "Stock records"
msgstr "Stöçk réçörds Ⱡ'σяєм ιρѕυм ∂σłσя ѕι#"

#: ecommerce/templates/oscar/dashboard/catalogue/product_update.html
msgid "This product does not have any variants."
msgstr ""
"Thïs prödüçt döés nöt hävé äný värïänts. Ⱡ'σяєм ιρѕυм ∂σłσя ѕιт αмєт, "
"¢σηѕє¢тєтυя#"

#: ecommerce/templates/oscar/dashboard/catalogue/product_update.html
msgid "One can't add variants to this product at this point."
msgstr ""
"Öné çän't ädd värïänts tö thïs prödüçt ät thïs pöïnt. Ⱡ'σяєм ιρѕυм ∂σłσя ѕιт"
" αмєт, ¢σηѕє¢тєтυя α#"

#: ecommerce/templates/oscar/dashboard/catalogue/product_update.html
msgid "This is likely because this product still has stock records."
msgstr ""
"Thïs ïs lïkélý ßéçäüsé thïs prödüçt stïll häs stöçk réçörds. Ⱡ'σяєм ιρѕυм "
"∂σłσя ѕιт αмєт, ¢σηѕє¢тєтυя α#"

#: ecommerce/templates/oscar/dashboard/catalogue/product_update.html
msgid "Recommended products"
msgstr "Réçömméndéd prödüçts Ⱡ'σяєм ιρѕυм ∂σłσя ѕιт αмєт, #"

#: ecommerce/templates/oscar/dashboard/catalogue/product_update.html
msgid "or"
msgstr "ör Ⱡ'σя#"

#: ecommerce/templates/oscar/dashboard/catalogue/product_update.html
#: ecommerce/templates/oscar/dashboard/catalogue/product_update.html
#: ecommerce/templates/oscar/dashboard/catalogue/product_update.html
msgid "Saving..."
msgstr "Sävïng... Ⱡ'σяєм ιρѕυм ∂σł#"

#: ecommerce/templates/oscar/dashboard/catalogue/product_update.html
msgid "Save and add another variant"
msgstr "Sävé änd ädd änöthér värïänt Ⱡ'σяєм ιρѕυм ∂σłσя ѕιт αмєт, ¢σηѕє¢#"

#: ecommerce/templates/oscar/dashboard/catalogue/product_update.html
msgid "Save and continue editing"
msgstr "Sävé änd çöntïnüé édïtïng Ⱡ'σяєм ιρѕυм ∂σłσя ѕιт αмєт, ¢σηѕ#"

#: ecommerce/templates/oscar/dashboard/catalogue/product_update.html
msgid "Save"
msgstr "Sävé Ⱡ'σяєм ι#"

#: ecommerce/templates/oscar/dashboard/index.html
msgid "Store Statistics (Last 24 Hours)"
msgstr ""
"Störé Stätïstïçs (Läst 24 Höürs) Ⱡ'σяєм ιρѕυм ∂σłσя ѕιт αмєт, ¢σηѕє¢тє#"

#: ecommerce/templates/oscar/dashboard/index.html
msgid "New Customers"
msgstr "Néw Çüstömérs Ⱡ'σяєм ιρѕυм ∂σłσя ѕι#"

#: ecommerce/templates/oscar/dashboard/index.html
#: ecommerce/templates/oscar/dashboard/index.html
msgid "Revenue"
msgstr "Révénüé Ⱡ'σяєм ιρѕυм #"

#: ecommerce/templates/oscar/dashboard/index.html
msgid "Average order cost"
msgstr "Àvérägé ördér çöst Ⱡ'σяєм ιρѕυм ∂σłσя ѕιт αмєт#"

#: ecommerce/templates/oscar/dashboard/index.html
msgid "Average (paid) order cost"
msgstr "Àvérägé (päïd) ördér çöst Ⱡ'σяєм ιρѕυм ∂σłσя ѕιт αмєт, ¢σηѕ#"

#: ecommerce/templates/oscar/dashboard/index.html
msgid "Products and vouchers"
msgstr "Prödüçts änd vöüçhérs Ⱡ'σяєм ιρѕυм ∂σłσя ѕιт αмєт, #"

#: ecommerce/templates/oscar/dashboard/index.html
msgid "Total products"
msgstr "Tötäl prödüçts Ⱡ'σяєм ιρѕυм ∂σłσя ѕιт#"

#: ecommerce/templates/oscar/dashboard/index.html
msgid "Active Vouchers"
msgstr "Àçtïvé Vöüçhérs Ⱡ'σяєм ιρѕυм ∂σłσя ѕιт α#"

#: ecommerce/templates/oscar/dashboard/offers/offer_detail.html
#, python-format
msgid ""
"\n"
"        %(name)s | Offers\n"
"    "
msgstr ""
"\n"
"        %(name)s | Öfférs\n"
"     Ⱡ'σяєм ιρѕυм ∂σłσя ѕιт αмєт, ¢σηѕ#"

#: ecommerce/templates/oscar/dashboard/offers/offer_detail.html
msgid "Reinstating..."
msgstr "Réïnstätïng... Ⱡ'σяєм ιρѕυм ∂σłσя ѕιт#"

#: ecommerce/templates/oscar/dashboard/offers/offer_detail.html
msgid "Reinstate offer"
msgstr "Réïnstäté öffér Ⱡ'σяєм ιρѕυм ∂σłσя ѕιт α#"

#: ecommerce/templates/oscar/dashboard/offers/offer_detail.html
msgid "Suspending..."
msgstr "Süspéndïng... Ⱡ'σяєм ιρѕυм ∂σłσя ѕι#"

#: ecommerce/templates/oscar/dashboard/offers/offer_detail.html
msgid "Suspend offer"
msgstr "Süspénd öffér Ⱡ'σяєм ιρѕυм ∂σłσя ѕι#"

#: ecommerce/templates/oscar/dashboard/offers/offer_detail.html
msgid "Delete offer"
msgstr "Délété öffér Ⱡ'σяєм ιρѕυм ∂σłσя ѕ#"

#: ecommerce/templates/oscar/dashboard/offers/offer_detail.html
msgid "Offer currently available"
msgstr "Öffér çürréntlý äväïläßlé Ⱡ'σяєм ιρѕυм ∂σłσя ѕιт αмєт, ¢σηѕ#"

#: ecommerce/templates/oscar/dashboard/offers/offer_detail.html
msgid "Offer not available due to restrictions!"
msgstr ""
"Öffér nöt äväïläßlé düé tö réstrïçtïöns! Ⱡ'σяєм ιρѕυм ∂σłσя ѕιт αмєт, "
"¢σηѕє¢тєтυя#"

#: ecommerce/templates/oscar/dashboard/offers/offer_detail.html
msgid "Total cost:"
msgstr "Tötäl çöst: Ⱡ'σяєм ιρѕυм ∂σłσя #"

#: ecommerce/templates/oscar/dashboard/offers/offer_detail.html
msgid "Number of orders:"
msgstr "Nümßér öf ördérs: Ⱡ'σяєм ιρѕυм ∂σłσя ѕιт αмє#"

#: ecommerce/templates/oscar/dashboard/offers/offer_detail.html
msgid "Number of uses:"
msgstr "Nümßér öf üsés: Ⱡ'σяєм ιρѕυм ∂σłσя ѕιт α#"

#: ecommerce/templates/oscar/dashboard/offers/offer_detail.html
msgid "Date created:"
msgstr "Däté çréätéd: Ⱡ'σяєм ιρѕυм ∂σłσя ѕι#"

#: ecommerce/templates/oscar/dashboard/offers/offer_detail.html
msgid "Offer details"
msgstr "Öffér détäïls Ⱡ'σяєм ιρѕυм ∂σłσя ѕι#"

#: ecommerce/templates/oscar/dashboard/offers/offer_detail.html
#: ecommerce/templates/oscar/dashboard/offers/summary.html
msgid "Incentive"
msgstr "Ìnçéntïvé Ⱡ'σяєм ιρѕυм ∂σł#"

#: ecommerce/templates/oscar/dashboard/offers/offer_detail.html
#: ecommerce/templates/oscar/dashboard/offers/summary.html
msgid "Condition"
msgstr "Çöndïtïön Ⱡ'σяєм ιρѕυм ∂σł#"

#: ecommerce/templates/oscar/dashboard/offers/offer_detail.html
#: ecommerce/templates/oscar/dashboard/offers/summary.html
msgid "Restrictions"
msgstr "Réstrïçtïöns Ⱡ'σяєм ιρѕυм ∂σłσя ѕ#"

#: ecommerce/templates/oscar/dashboard/offers/offer_detail.html
msgid "Export to CSV"
msgstr "Éxpört tö ÇSV Ⱡ'σяєм ιρѕυм ∂σłσя ѕι#"

#: ecommerce/templates/oscar/dashboard/offers/offer_detail.html
msgid "Orders that used this offer"
msgstr "Ördérs thät üséd thïs öffér Ⱡ'σяєм ιρѕυм ∂σłσя ѕιт αмєт, ¢σηѕє#"

#: ecommerce/templates/oscar/dashboard/offers/offer_detail.html
#: ecommerce/templates/oscar/dashboard/orders/order_list.html
msgid "Order number"
msgstr "Ördér nümßér Ⱡ'σяєм ιρѕυм ∂σłσя ѕ#"

#: ecommerce/templates/oscar/dashboard/offers/offer_detail.html
msgid "Order date"
msgstr "Ördér däté Ⱡ'σяєм ιρѕυм ∂σłσ#"

#: ecommerce/templates/oscar/dashboard/offers/offer_detail.html
#: ecommerce/templates/oscar/dashboard/orders/order_detail.html
msgid "Order total"
msgstr "Ördér tötäl Ⱡ'σяєм ιρѕυм ∂σłσя #"

#: ecommerce/templates/oscar/dashboard/offers/offer_detail.html
msgid "Cost"
msgstr "Çöst Ⱡ'σяєм ι#"

#: ecommerce/templates/oscar/dashboard/offers/summary.html
msgid "Offer summary"
msgstr "Öffér sümmärý Ⱡ'σяєм ιρѕυм ∂σłσя ѕι#"

#: ecommerce/templates/oscar/dashboard/orders/line_detail.html
#, python-format
msgid ""
"\n"
"        Order %(number)s - Line #%(id)s\n"
"    "
msgstr ""
"\n"
"        Ördér %(number)s - Lïné #%(id)s\n"
"     Ⱡ'σяєм ιρѕυм ∂σłσя ѕιт αмєт, ¢σηѕє¢тєт#"

#: ecommerce/templates/oscar/dashboard/orders/line_detail.html
#, python-format
msgid "Line #%(id)s"
msgstr "Lïné #%(id)s Ⱡ'σяєм ιρѕυм ∂σł#"

#: ecommerce/templates/oscar/dashboard/orders/line_detail.html
#, python-format
msgid "Order #%(number)s - Line #%(id)s"
msgstr "Ördér #%(number)s - Lïné #%(id)s Ⱡ'σяєм ιρѕυм ∂σłσя ѕιт αмєт, ¢#"

#: ecommerce/templates/oscar/dashboard/orders/line_detail.html
msgctxt "Product title"
msgid "Title"
msgstr "Tïtlé Ⱡ'σяєм ιρѕ#"

#: ecommerce/templates/oscar/dashboard/orders/line_detail.html
msgid "Product Type"
msgstr "Prödüçt Týpé Ⱡ'σяєм ιρѕυм ∂σłσя ѕ#"

#: ecommerce/templates/oscar/dashboard/orders/line_detail.html
#: ecommerce/templates/oscar/dashboard/orders/order_detail.html
#: ecommerce/templates/oscar/dashboard/refunds/refund_detail.html
msgid "UPC"
msgstr "ÛPÇ Ⱡ'σяєм#"

#: ecommerce/templates/oscar/dashboard/orders/line_detail.html
msgid "Product Options"
msgstr "Prödüçt Öptïöns Ⱡ'σяєм ιρѕυм ∂σłσя ѕιт α#"

#: ecommerce/templates/oscar/dashboard/orders/line_detail.html
msgid "Partner details"
msgstr "Pärtnér détäïls Ⱡ'σяєм ιρѕυм ∂σłσя ѕιт α#"

#: ecommerce/templates/oscar/dashboard/orders/line_detail.html
msgid "Partner SKU"
msgstr "Pärtnér SKÛ Ⱡ'σяєм ιρѕυм ∂σłσя #"

#: ecommerce/templates/oscar/dashboard/orders/line_detail.html
msgid "Shipping details"
msgstr "Shïppïng détäïls Ⱡ'σяєм ιρѕυм ∂σłσя ѕιт αм#"

#: ecommerce/templates/oscar/dashboard/orders/line_detail.html
msgid "Partner reference number"
msgstr "Pärtnér référénçé nümßér Ⱡ'σяєм ιρѕυм ∂σłσя ѕιт αмєт, ¢ση#"

#: ecommerce/templates/oscar/dashboard/orders/line_detail.html
msgid "Partner notes"
msgstr "Pärtnér nötés Ⱡ'σяєм ιρѕυм ∂σłσя ѕι#"

#: ecommerce/templates/oscar/dashboard/orders/line_detail.html
msgid "Estimate dispatch date"
msgstr "Éstïmäté dïspätçh däté Ⱡ'σяєм ιρѕυм ∂σłσя ѕιт αмєт, ¢#"

#: ecommerce/templates/oscar/dashboard/orders/line_detail.html
msgid "Shipping status"
msgstr "Shïppïng stätüs Ⱡ'σяєм ιρѕυм ∂σłσя ѕιт α#"

#: ecommerce/templates/oscar/dashboard/orders/line_detail.html
msgid "State"
msgstr "Stäté Ⱡ'σяєм ιρѕ#"

#: ecommerce/templates/oscar/dashboard/orders/line_detail.html
#: ecommerce/templates/oscar/dashboard/orders/line_detail.html
msgid "No shipping events have occurred."
msgstr ""
"Nö shïppïng événts hävé öççürréd. Ⱡ'σяєм ιρѕυм ∂σłσя ѕιт αмєт, ¢σηѕє¢тє#"

#: ecommerce/templates/oscar/dashboard/orders/line_detail.html
msgid "Shipping events"
msgstr "Shïppïng événts Ⱡ'σяєм ιρѕυм ∂σłσя ѕιт α#"

#: ecommerce/templates/oscar/dashboard/orders/line_detail.html
#: ecommerce/templates/oscar/dashboard/orders/line_detail.html
#: ecommerce/templates/oscar/dashboard/orders/order_detail.html
#: ecommerce/templates/oscar/dashboard/orders/order_detail.html
#: ecommerce/templates/oscar/dashboard/refunds/refund_detail.html
msgid "Event"
msgstr "Évént Ⱡ'σяєм ιρѕ#"

#: ecommerce/templates/oscar/dashboard/orders/line_detail.html
#: ecommerce/templates/oscar/dashboard/orders/order_detail.html
#: ecommerce/templates/oscar/dashboard/orders/order_detail.html
#: ecommerce/templates/oscar/dashboard/orders/order_detail.html
#: ecommerce/templates/oscar/dashboard/orders/order_detail.html
#: ecommerce/templates/oscar/dashboard/refunds/refund_detail.html
msgid "Reference"
msgstr "Référénçé Ⱡ'σяєм ιρѕυм ∂σł#"

#: ecommerce/templates/oscar/dashboard/orders/line_detail.html
#: ecommerce/templates/oscar/dashboard/orders/line_detail.html
#: ecommerce/templates/oscar/dashboard/orders/order_detail.html
#: ecommerce/templates/oscar/dashboard/orders/order_detail.html
#: ecommerce/templates/oscar/dashboard/orders/order_detail.html
#: ecommerce/templates/oscar/dashboard/orders/order_detail.html
#: ecommerce/templates/oscar/dashboard/refunds/refund_detail.html
msgid "Date"
msgstr "Däté Ⱡ'σяєм ι#"

#: ecommerce/templates/oscar/dashboard/orders/line_detail.html
msgid "Payment events"
msgstr "Päýmént événts Ⱡ'σяєм ιρѕυм ∂σłσя ѕιт#"

#: ecommerce/templates/oscar/dashboard/orders/line_detail.html
msgid "No payment events have occurred."
msgstr ""
"Nö päýmént événts hävé öççürréd. Ⱡ'σяєм ιρѕυм ∂σłσя ѕιт αмєт, ¢σηѕє¢тє#"

#: ecommerce/templates/oscar/dashboard/orders/order_detail.html
#, python-format
msgid "Order %(number)s"
msgstr "Ördér %(number)s Ⱡ'σяєм ιρѕυм ∂σł#"

#: ecommerce/templates/oscar/dashboard/orders/order_detail.html
#, python-format
msgid "Order #%(number)s"
msgstr "Ördér #%(number)s Ⱡ'σяєм ιρѕυм ∂σłσ#"

#: ecommerce/templates/oscar/dashboard/orders/order_detail.html
#: ecommerce/templates/oscar/dashboard/refunds/refund_detail.html
msgid "Customer Information"
msgstr "Çüstömér Ìnförmätïön Ⱡ'σяєм ιρѕυм ∂σłσя ѕιт αмєт, #"

#: ecommerce/templates/oscar/dashboard/orders/order_detail.html
#: ecommerce/templates/oscar/dashboard/refunds/refund_detail.html
#: ecommerce/templates/oscar/dashboard/users/detail.html
msgid "Full name"
msgstr "Füll nämé Ⱡ'σяєм ιρѕυм ∂σł#"

#: ecommerce/templates/oscar/dashboard/orders/order_detail.html
#: ecommerce/templates/oscar/dashboard/refunds/refund_detail.html
msgid "Email address"
msgstr "Émäïl äddréss Ⱡ'σяєм ιρѕυм ∂σłσя ѕι#"

#: ecommerce/templates/oscar/dashboard/orders/order_detail.html
#: ecommerce/templates/oscar/dashboard/refunds/refund_detail.html
msgid "Customer has deleted their account."
msgstr ""
"Çüstömér häs délétéd théïr äççöünt. Ⱡ'σяєм ιρѕυм ∂σłσя ѕιт αмєт, ¢σηѕє¢тєт#"

#: ecommerce/templates/oscar/dashboard/orders/order_detail.html
msgid "Order information"
msgstr "Ördér ïnförmätïön Ⱡ'σяєм ιρѕυм ∂σłσя ѕιт αмє#"

#: ecommerce/templates/oscar/dashboard/orders/order_detail.html
msgid "Order Total"
msgstr "Ördér Tötäl Ⱡ'σяєм ιρѕυм ∂σłσя #"

#: ecommerce/templates/oscar/dashboard/orders/order_detail.html
#: ecommerce/templates/oscar/dashboard/orders/order_list.html
msgid "Date of purchase"
msgstr "Däté öf pürçhäsé Ⱡ'σяєм ιρѕυм ∂σłσя ѕιт αм#"

#: ecommerce/templates/oscar/dashboard/orders/order_detail.html
msgid "Time of purchase"
msgstr "Tïmé öf pürçhäsé Ⱡ'σяєм ιρѕυм ∂σłσя ѕιт αм#"

#: ecommerce/templates/oscar/dashboard/orders/order_detail.html
#: ecommerce/templates/oscar/dashboard/orders/order_list.html
msgid "Retry Fulfillment"
msgstr "Rétrý Fülfïllmént Ⱡ'σяєм ιρѕυм ∂σłσя ѕιт αмє#"

#: ecommerce/templates/oscar/dashboard/orders/order_detail.html
msgid "Order Details"
msgstr "Ördér Détäïls Ⱡ'σяєм ιρѕυм ∂σłσя ѕι#"

#: ecommerce/templates/oscar/dashboard/orders/order_detail.html
msgid "Order contents"
msgstr "Ördér çönténts Ⱡ'σяєм ιρѕυм ∂σłσя ѕιт#"

#: ecommerce/templates/oscar/dashboard/orders/order_detail.html
#: ecommerce/templates/oscar/dashboard/orders/order_detail.html
msgid "Shipping"
msgstr "Shïppïng Ⱡ'σяєм ιρѕυм ∂#"

#: ecommerce/templates/oscar/dashboard/orders/order_detail.html
msgid "Payment"
msgstr "Päýmént Ⱡ'σяєм ιρѕυм #"

#: ecommerce/templates/oscar/dashboard/orders/order_detail.html
#: ecommerce/templates/oscar/dashboard/orders/order_detail.html
msgid "Discounts"
msgstr "Dïsçöünts Ⱡ'σяєм ιρѕυм ∂σł#"

#: ecommerce/templates/oscar/dashboard/orders/order_detail.html
#: ecommerce/templates/oscar/dashboard/orders/order_detail.html
msgid "Notes"
msgstr "Nötés Ⱡ'σяєм ιρѕ#"

#: ecommerce/templates/oscar/dashboard/orders/order_detail.html
msgid "Items ordered"
msgstr "Ìtéms ördéréd Ⱡ'σяєм ιρѕυм ∂σłσя ѕι#"

#: ecommerce/templates/oscar/dashboard/orders/order_detail.html
msgid "Line ID"
msgstr "Lïné ÌD Ⱡ'σяєм ιρѕυм #"

#: ecommerce/templates/oscar/dashboard/orders/order_detail.html
#: ecommerce/templates/oscar/dashboard/refunds/refund_detail.html
msgid "Product"
msgstr "Prödüçt Ⱡ'σяєм ιρѕυм #"

#: ecommerce/templates/oscar/dashboard/orders/order_detail.html
#: ecommerce/templates/oscar/dashboard/refunds/refund_detail.html
msgid "Supplier"
msgstr "Süpplïér Ⱡ'σяєм ιρѕυм ∂#"

#: ecommerce/templates/oscar/dashboard/orders/order_detail.html
#: ecommerce/templates/oscar/dashboard/refunds/refund_detail.html
msgid "Supplier SKU"
msgstr "Süpplïér SKÛ Ⱡ'σяєм ιρѕυм ∂σłσя ѕ#"

#: ecommerce/templates/oscar/dashboard/orders/order_detail.html
msgid "Est. dispatch date"
msgstr "Ést. dïspätçh däté Ⱡ'σяєм ιρѕυм ∂σłσя ѕιт αмєт#"

#: ecommerce/templates/oscar/dashboard/orders/order_detail.html
msgid "Price excl tax (before discounts)"
msgstr ""
"Prïçé éxçl täx (ßéföré dïsçöünts) Ⱡ'σяєм ιρѕυм ∂σłσя ѕιт αмєт, ¢σηѕє¢тє#"

#: ecommerce/templates/oscar/dashboard/orders/order_detail.html
msgid "Price inc tax (before discounts)"
msgstr ""
"Prïçé ïnç täx (ßéföré dïsçöünts) Ⱡ'σяєм ιρѕυм ∂σłσя ѕιт αмєт, ¢σηѕє¢тє#"

#: ecommerce/templates/oscar/dashboard/orders/order_detail.html
#: ecommerce/templates/oscar/dashboard/orders/order_list.html
#: ecommerce/templates/oscar/dashboard/partials/refund_table.html
#: ecommerce/templates/oscar/dashboard/refunds/refund_list.html
#: ecommerce/templates/oscar/dashboard/users/detail.html
msgid "View"
msgstr "Vïéw Ⱡ'σяєм ι#"

#: ecommerce/templates/oscar/dashboard/orders/order_detail.html
msgid "Basket total (excl. discounts)"
msgstr "Bäskét tötäl (éxçl. dïsçöünts) Ⱡ'σяєм ιρѕυм ∂σłσя ѕιт αмєт, ¢σηѕє¢т#"

#: ecommerce/templates/oscar/dashboard/orders/order_detail.html
msgid "Basket total (inc. discounts)"
msgstr "Bäskét tötäl (ïnç. dïsçöünts) Ⱡ'σяєм ιρѕυм ∂σłσя ѕιт αмєт, ¢σηѕє¢#"

#: ecommerce/templates/oscar/dashboard/orders/order_detail.html
msgid "Basket total"
msgstr "Bäskét tötäl Ⱡ'σяєм ιρѕυм ∂σłσя ѕ#"

#: ecommerce/templates/oscar/dashboard/orders/order_detail.html
msgid "Shipping total (excl. discounts)"
msgstr ""
"Shïppïng tötäl (éxçl. dïsçöünts) Ⱡ'σяєм ιρѕυм ∂σłσя ѕιт αмєт, ¢σηѕє¢тє#"

#: ecommerce/templates/oscar/dashboard/orders/order_detail.html
msgid "Shipping total (inc. discounts)"
msgstr "Shïppïng tötäl (ïnç. dïsçöünts) Ⱡ'σяєм ιρѕυм ∂σłσя ѕιт αмєт, ¢σηѕє¢т#"

#: ecommerce/templates/oscar/dashboard/orders/order_detail.html
msgid "Shipping total"
msgstr "Shïppïng tötäl Ⱡ'σяєм ιρѕυм ∂σłσя ѕιт#"

#: ecommerce/templates/oscar/dashboard/orders/order_detail.html
msgid "With selected lines"
msgstr "Wïth séléçtéd lïnés Ⱡ'σяєм ιρѕυм ∂σłσя ѕιт αмєт,#"

#: ecommerce/templates/oscar/dashboard/orders/order_detail.html
msgid "Change line status to"
msgstr "Çhängé lïné stätüs tö Ⱡ'σяєм ιρѕυм ∂σłσя ѕιт αмєт, #"

#: ecommerce/templates/oscar/dashboard/orders/order_detail.html
#: ecommerce/templates/oscar/dashboard/orders/order_list.html
msgid "choose new status"
msgstr "çhöösé néw stätüs Ⱡ'σяєм ιρѕυм ∂σłσя ѕιт αмє#"

#: ecommerce/templates/oscar/dashboard/orders/order_detail.html
msgid "Create shipping event"
msgstr "Çréäté shïppïng évént Ⱡ'σяєм ιρѕυм ∂σłσя ѕιт αмєт, #"

#: ecommerce/templates/oscar/dashboard/orders/order_detail.html
#: ecommerce/templates/oscar/dashboard/orders/order_detail.html
msgid "choose event type"
msgstr "çhöösé évént týpé Ⱡ'σяєм ιρѕυм ∂σłσя ѕιт αмє#"

#: ecommerce/templates/oscar/dashboard/orders/order_detail.html
msgid "with reference"
msgstr "wïth référénçé Ⱡ'σяєм ιρѕυм ∂σłσя ѕιт#"

#: ecommerce/templates/oscar/dashboard/orders/order_detail.html
msgid "Create payment event"
msgstr "Çréäté päýmént évént Ⱡ'σяєм ιρѕυм ∂σłσя ѕιт αмєт, #"

#: ecommerce/templates/oscar/dashboard/orders/order_detail.html
msgid "with amount"
msgstr "wïth ämöünt Ⱡ'σяєм ιρѕυм ∂σłσя #"

#: ecommerce/templates/oscar/dashboard/orders/order_detail.html
msgid "Create refund"
msgstr "Çréäté réfünd Ⱡ'σяєм ιρѕυм ∂σłσя ѕι#"

#: ecommerce/templates/oscar/dashboard/orders/order_detail.html
msgid "Go!"
msgstr "Gö! Ⱡ'σяєм#"

#: ecommerce/templates/oscar/dashboard/orders/order_detail.html
#: ecommerce/templates/oscar/dashboard/orders/order_list.html
msgid "Change order status"
msgstr "Çhängé ördér stätüs Ⱡ'σяєм ιρѕυм ∂σłσя ѕιт αмєт,#"

#: ecommerce/templates/oscar/dashboard/orders/order_detail.html
#: ecommerce/templates/oscar/dashboard/orders/order_list.html
msgid "Change status"
msgstr "Çhängé stätüs Ⱡ'σяєм ιρѕυм ∂σłσя ѕι#"

#: ecommerce/templates/oscar/dashboard/orders/order_detail.html
#: ecommerce/templates/oscar/dashboard/orders/order_list.html
msgid "This order can't have its status changed."
msgstr ""
"Thïs ördér çän't hävé ïts stätüs çhängéd. Ⱡ'σяєм ιρѕυм ∂σłσя ѕιт αмєт, "
"¢σηѕє¢тєтυя #"

#: ecommerce/templates/oscar/dashboard/orders/order_detail.html
msgid "Shipping Events"
msgstr "Shïppïng Événts Ⱡ'σяєм ιρѕυм ∂σłσя ѕιт α#"

#: ecommerce/templates/oscar/dashboard/orders/order_detail.html
#: ecommerce/templates/oscar/dashboard/orders/order_detail.html
#: ecommerce/templates/oscar/dashboard/refunds/refund_detail.html
msgid "Lines"
msgstr "Lïnés Ⱡ'σяєм ιρѕ#"

#: ecommerce/templates/oscar/dashboard/orders/order_detail.html
#, python-format
msgid ""
"\n"
"                                              %(title)s (quantity %(event_qty)s/%(total_qty)s)\n"
"                                            "
msgstr ""
"\n"
"                                              %(title)s (qüäntïtý %(event_qty)s/%(total_qty)s)\n"
"                                             Ⱡ'σяєм ιρѕυм ∂σł#"

#: ecommerce/templates/oscar/dashboard/orders/order_detail.html
msgid "No shipping events."
msgstr "Nö shïppïng événts. Ⱡ'σяєм ιρѕυм ∂σłσя ѕιт αмєт,#"

#: ecommerce/templates/oscar/dashboard/orders/order_detail.html
#: ecommerce/templates/oscar/dashboard/refunds/refund_detail.html
msgid "Payment Events"
msgstr "Päýmént Événts Ⱡ'σяєм ιρѕυм ∂σłσя ѕιт#"

#: ecommerce/templates/oscar/dashboard/orders/order_detail.html
#: ecommerce/templates/oscar/dashboard/orders/order_detail.html
#: ecommerce/templates/oscar/dashboard/orders/order_detail.html
#: ecommerce/templates/oscar/dashboard/refunds/refund_detail.html
msgid "Amount"
msgstr "Àmöünt Ⱡ'σяєм ιρѕυ#"

#: ecommerce/templates/oscar/dashboard/orders/order_detail.html
#: ecommerce/templates/oscar/dashboard/refunds/refund_detail.html
msgid "Product:"
msgstr "Prödüçt: Ⱡ'σяєм ιρѕυм ∂#"

#: ecommerce/templates/oscar/dashboard/orders/order_detail.html
msgid "quantity"
msgstr "qüäntïtý Ⱡ'σяєм ιρѕυм ∂#"

#: ecommerce/templates/oscar/dashboard/orders/order_detail.html
#: ecommerce/templates/oscar/dashboard/refunds/refund_detail.html
msgid "No payment events."
msgstr "Nö päýmént événts. Ⱡ'σяєм ιρѕυм ∂σłσя ѕιт αмєт#"

#: ecommerce/templates/oscar/dashboard/orders/order_detail.html
msgid "Method name"
msgstr "Méthöd nämé Ⱡ'σяєм ιρѕυм ∂σłσя #"

#: ecommerce/templates/oscar/dashboard/orders/order_detail.html
msgid "Method code"
msgstr "Méthöd çödé Ⱡ'σяєм ιρѕυм ∂σłσя #"

#: ecommerce/templates/oscar/dashboard/orders/order_detail.html
msgid "Charge (incl tax)"
msgstr "Çhärgé (ïnçl täx) Ⱡ'σяєм ιρѕυм ∂σłσя ѕιт αмє#"

#: ecommerce/templates/oscar/dashboard/orders/order_detail.html
msgid "Charge (excl tax)"
msgstr "Çhärgé (éxçl täx) Ⱡ'σяєм ιρѕυм ∂σłσя ѕιт αмє#"

#: ecommerce/templates/oscar/dashboard/orders/order_detail.html
msgid "Phone"
msgstr "Phöné Ⱡ'σяєм ιρѕ#"

#: ecommerce/templates/oscar/dashboard/orders/order_detail.html
msgid "Instructions"
msgstr "Ìnstrüçtïöns Ⱡ'σяєм ιρѕυм ∂σłσя ѕ#"

#: ecommerce/templates/oscar/dashboard/orders/order_detail.html
msgid "Billing address"
msgstr "Bïllïng äddréss Ⱡ'σяєм ιρѕυм ∂σłσя ѕιт α#"

#: ecommerce/templates/oscar/dashboard/orders/order_detail.html
msgid "Payment sources"
msgstr "Päýmént söürçés Ⱡ'σяєм ιρѕυм ∂σłσя ѕιт α#"

#: ecommerce/templates/oscar/dashboard/orders/order_detail.html
#: ecommerce/templates/oscar/dashboard/orders/order_detail.html
msgid "Source"
msgstr "Söürçé Ⱡ'σяєм ιρѕυ#"

#: ecommerce/templates/oscar/dashboard/orders/order_detail.html
msgid "Allocation"
msgstr "Àllöçätïön Ⱡ'σяєм ιρѕυм ∂σłσ#"

#: ecommerce/templates/oscar/dashboard/orders/order_detail.html
msgid "Amount debited"
msgstr "Àmöünt déßïtéd Ⱡ'σяєм ιρѕυм ∂σłσя ѕιт#"

#: ecommerce/templates/oscar/dashboard/orders/order_detail.html
msgid "Amount refunded"
msgstr "Àmöünt réfündéd Ⱡ'σяєм ιρѕυм ∂σłσя ѕιт α#"

#: ecommerce/templates/oscar/dashboard/orders/order_detail.html
msgid "No payment sources found for this order."
msgstr ""
"Nö päýmént söürçés föünd för thïs ördér. Ⱡ'σяєм ιρѕυм ∂σłσя ѕιт αмєт, "
"¢σηѕє¢тєтυя#"

#: ecommerce/templates/oscar/dashboard/orders/order_detail.html
msgid "Transactions"
msgstr "Tränsäçtïöns Ⱡ'σяєм ιρѕυм ∂σłσя ѕ#"

#: ecommerce/templates/oscar/dashboard/orders/order_detail.html
msgid "Voucher"
msgstr "Vöüçhér Ⱡ'σяєм ιρѕυм #"

#: ecommerce/templates/oscar/dashboard/orders/order_detail.html
msgid "Offer name"
msgstr "Öffér nämé Ⱡ'σяєм ιρѕυм ∂σłσ#"

#: ecommerce/templates/oscar/dashboard/orders/order_detail.html
msgid "Frequency"
msgstr "Fréqüénçý Ⱡ'σяєм ιρѕυм ∂σł#"

#: ecommerce/templates/oscar/dashboard/orders/order_detail.html
#: ecommerce/templates/oscar/dashboard/orders/order_detail.html
msgid "Message"
msgstr "Méssägé Ⱡ'σяєм ιρѕυм #"

#: ecommerce/templates/oscar/dashboard/orders/order_detail.html
msgid "No discounts were applied to this order."
msgstr ""
"Nö dïsçöünts wéré äpplïéd tö thïs ördér. Ⱡ'σяєм ιρѕυм ∂σłσя ѕιт αмєт, "
"¢σηѕє¢тєтυя#"

#: ecommerce/templates/oscar/dashboard/orders/order_detail.html
msgid "Admin"
msgstr "Àdmïn Ⱡ'σяєм ιρѕ#"

#: ecommerce/templates/oscar/dashboard/orders/order_detail.html
msgid "No notes available."
msgstr "Nö nötés äväïläßlé. Ⱡ'σяєм ιρѕυм ∂σłσя ѕιт αмєт,#"

#: ecommerce/templates/oscar/dashboard/orders/order_detail.html
msgid "Save note"
msgstr "Sävé nöté Ⱡ'σяєм ιρѕυм ∂σł#"

#: ecommerce/templates/oscar/dashboard/orders/order_detail.html
msgid "Notes are only editable for 5 minutes after being saved."
msgstr ""
"Nötés äré önlý édïtäßlé för 5 mïnütés äftér ßéïng sävéd. Ⱡ'σяєм ιρѕυм ∂σłσя "
"ѕιт αмєт, ¢σηѕє¢тєтυя α#"

#: ecommerce/templates/oscar/dashboard/orders/order_list.html
msgid "Download selected orders as a CSV"
msgstr ""
"Döwnlöäd séléçtéd ördérs äs ä ÇSV Ⱡ'σяєм ιρѕυм ∂σłσя ѕιт αмєт, ¢σηѕє¢тє#"

#: ecommerce/templates/oscar/dashboard/orders/order_list.html
msgid "Download"
msgstr "Döwnlöäd Ⱡ'σяєм ιρѕυм ∂#"

#: ecommerce/templates/oscar/dashboard/orders/order_list.html
msgid "Total inc tax"
msgstr "Tötäl ïnç täx Ⱡ'σяєм ιρѕυм ∂σłσя ѕι#"

#: ecommerce/templates/oscar/dashboard/orders/order_list.html
msgid "Number of items"
msgstr "Nümßér öf ïtéms Ⱡ'σяєм ιρѕυм ∂σłσя ѕιт α#"

#: ecommerce/templates/oscar/dashboard/orders/order_list.html
#: ecommerce/templates/oscar/dashboard/orders/order_list.html
#: ecommerce/templates/oscar/dashboard/refunds/refund_list.html
#: ecommerce/templates/oscar/dashboard/refunds/refund_list.html
msgid "Deleted"
msgstr "Délétéd Ⱡ'σяєм ιρѕυм #"

#: ecommerce/templates/oscar/dashboard/orders/order_list.html
msgid "No orders found."
msgstr "Nö ördérs föünd. Ⱡ'σяєм ιρѕυм ∂σłσя ѕιт αм#"

#: ecommerce/templates/oscar/dashboard/partials/enrollment_table.html
#: ecommerce/templates/oscar/dashboard/users/detail.html
msgid "Enrollments"
msgstr "Énröllménts Ⱡ'σяєм ιρѕυм ∂σłσя #"

#: ecommerce/templates/oscar/dashboard/partials/enrollment_table.html
msgid "Mode"
msgstr "Mödé Ⱡ'σяєм ι#"

#: ecommerce/templates/oscar/dashboard/partials/enrollment_table.html
msgid "Active?"
msgstr "Àçtïvé? Ⱡ'σяєм ιρѕυм #"

#: ecommerce/templates/oscar/dashboard/partials/enrollment_table.html
msgid "No enrollments found."
msgstr "Nö énröllménts föünd. Ⱡ'σяєм ιρѕυм ∂σłσя ѕιт αмєт, #"

#: ecommerce/templates/oscar/dashboard/partials/refund_action_modal.html
msgid "Confirm Refund Processing"
msgstr "Çönfïrm Réfünd Pröçéssïng Ⱡ'σяєм ιρѕυм ∂σłσя ѕιт αмєт, ¢σηѕ#"

#: ecommerce/templates/oscar/dashboard/partials/refund_action_modal.html
msgid ""
"Are you sure you want to issue a full refund and revoke student's "
"enrollment?"
msgstr ""
"Àré ýöü süré ýöü wänt tö ïssüé ä füll réfünd änd révöké stüdént's "
"énröllmént? Ⱡ'σяєм ιρѕυм ∂σłσя ѕιт αмєт, ¢σηѕє¢тєт#"

#: ecommerce/templates/oscar/dashboard/partials/refund_action_modal.html
msgid ""
"Are you sure you want to issue a full refund without revoking student's "
"enrollment?"
msgstr ""
"Àré ýöü süré ýöü wänt tö ïssüé ä füll réfünd wïthöüt révökïng stüdént's "
"énröllmént? Ⱡ'σяєм ιρѕυм ∂σłσя ѕιт αмєт, ¢σηѕє¢т#"

#: ecommerce/templates/oscar/dashboard/partials/refund_action_modal.html
msgid "Are you sure you want to deny this refund request?"
msgstr ""
"Àré ýöü süré ýöü wänt tö déný thïs réfünd réqüést? Ⱡ'σяєм ιρѕυм ∂σłσя ѕιт "
"αмєт, ¢σηѕє¢тєтυя α#"

#: ecommerce/templates/oscar/dashboard/partials/refund_action_modal.html
msgid "Confirm"
msgstr "Çönfïrm Ⱡ'σяєм ιρѕυм #"

#: ecommerce/templates/oscar/dashboard/partials/refund_buttons.html
msgid "Approve Credit and Revoke"
msgstr "Àpprövé Çrédït änd Révöké Ⱡ'σяєм ιρѕυм ∂σłσя ѕιт αмєт, ¢σηѕ#"

#: ecommerce/templates/oscar/dashboard/partials/refund_buttons.html
msgid "Approve Credit Only"
msgstr "Àpprövé Çrédït Önlý Ⱡ'σяєм ιρѕυм ∂σłσя ѕιт αмєт,#"

#: ecommerce/templates/oscar/dashboard/partials/refund_buttons.html
msgid "Deny"
msgstr "Déný Ⱡ'σяєм ι#"

#: ecommerce/templates/oscar/dashboard/partials/refund_table.html
#: ecommerce/templates/oscar/dashboard/refunds/refund_list.html
msgid "Number of Items"
msgstr "Nümßér öf Ìtéms Ⱡ'σяєм ιρѕυм ∂σłσя ѕιт α#"

#: ecommerce/templates/oscar/dashboard/partials/refund_table.html
#: ecommerce/templates/oscar/dashboard/refunds/refund_detail.html
#: ecommerce/templates/oscar/dashboard/refunds/refund_detail.html
#: ecommerce/templates/oscar/dashboard/refunds/refund_list.html
msgid "Total Credit"
msgstr "Tötäl Çrédït Ⱡ'σяєм ιρѕυм ∂σłσя ѕ#"

#: ecommerce/templates/oscar/dashboard/partials/refund_table.html
#: ecommerce/templates/oscar/dashboard/refunds/refund_detail.html
#: ecommerce/templates/oscar/dashboard/refunds/refund_list.html
msgid "Created"
msgstr "Çréätéd Ⱡ'σяєм ιρѕυм #"

#: ecommerce/templates/oscar/dashboard/partials/refund_table.html
#: ecommerce/templates/oscar/dashboard/refunds/refund_list.html
msgid "No refunds found."
msgstr "Nö réfünds föünd. Ⱡ'σяєм ιρѕυм ∂σłσя ѕιт αмє#"

#: ecommerce/templates/oscar/dashboard/partials/search_form.html
#: ecommerce/templates/oscar/dashboard/partials/search_form.html
#: ecommerce/templates/oscar/dashboard/partials/search_form.html
msgid "Search"
msgstr "Séärçh Ⱡ'σяєм ιρѕυ#"

#: ecommerce/templates/oscar/dashboard/partials/search_form.html
#: ecommerce/templates/oscar/dashboard/partials/search_form.html
msgid "Advanced Search"
msgstr "Àdvänçéd Séärçh Ⱡ'σяєм ιρѕυм ∂σłσя ѕιт α#"

#: ecommerce/templates/oscar/dashboard/partials/search_form.html
msgid "Close"
msgstr "Çlösé Ⱡ'σяєм ιρѕ#"

#: ecommerce/templates/oscar/dashboard/partials/search_form.html
msgid "Searching..."
msgstr "Séärçhïng... Ⱡ'σяєм ιρѕυм ∂σłσя ѕ#"

#: ecommerce/templates/oscar/dashboard/refunds/refund_detail.html
#: ecommerce/templates/oscar/dashboard/refunds/refund_detail.html
#, python-format
msgid "Refund #%(id)s"
msgstr "Réfünd #%(id)s Ⱡ'σяєм ιρѕυм ∂σłσя #"

#: ecommerce/templates/oscar/dashboard/refunds/refund_detail.html
msgid "Refund Overview"
msgstr "Réfünd Övérvïéw Ⱡ'σяєм ιρѕυм ∂σłσя ѕιт α#"

#: ecommerce/templates/oscar/dashboard/refunds/refund_detail.html
msgid "Associated Order"
msgstr "Àssöçïätéd Ördér Ⱡ'σяєм ιρѕυм ∂σłσя ѕιт αм#"

#: ecommerce/templates/oscar/dashboard/refunds/refund_detail.html
msgid "Refund Items"
msgstr "Réfünd Ìtéms Ⱡ'σяєм ιρѕυм ∂σłσя ѕ#"

#: ecommerce/templates/oscar/dashboard/refunds/refund_detail.html
msgid "Refund Line ID"
msgstr "Réfünd Lïné ÌD Ⱡ'σяєм ιρѕυм ∂σłσя ѕιт#"

#: ecommerce/templates/oscar/dashboard/refunds/refund_detail.html
msgid "Associated Order Line"
msgstr "Àssöçïätéd Ördér Lïné Ⱡ'σяєм ιρѕυм ∂σłσя ѕιт αмєт, #"

#: ecommerce/templates/oscar/dashboard/refunds/refund_detail.html
msgid "Credit (excl. tax)"
msgstr "Çrédït (éxçl. täx) Ⱡ'σяєм ιρѕυм ∂σłσя ѕιт αмєт#"

#: ecommerce/templates/oscar/dashboard/refunds/refund_detail.html
msgid "Processor"
msgstr "Pröçéssör Ⱡ'σяєм ιρѕυм ∂σł#"

#: ecommerce/templates/oscar/dashboard/users/detail.html
msgid "General"
msgstr "Généräl Ⱡ'σяєм ιρѕυм #"

#: ecommerce/templates/oscar/dashboard/users/detail.html
msgid "Yes,No"
msgstr "Ýés,Nö Ⱡ'σяєм ιρѕυ#"

#: ecommerce/templates/oscar/dashboard/users/detail.html
msgid "Superuser"
msgstr "Süpérüsér Ⱡ'σяєм ιρѕυм ∂σł#"

#: ecommerce/templates/oscar/dashboard/users/detail.html
#: ecommerce/templates/oscar/dashboard/users/detail.html
msgid "True,False"
msgstr "Trüé,Fälsé Ⱡ'σяєм ιρѕυм ∂σłσ#"

#: ecommerce/templates/oscar/dashboard/users/detail.html
msgid "Staff"
msgstr "Stäff Ⱡ'σяєм ιρѕ#"

#: ecommerce/templates/oscar/dashboard/users/detail.html
msgid "Last login"
msgstr "Läst lögïn Ⱡ'σяєм ιρѕυм ∂σłσ#"

#: ecommerce/templates/oscar/dashboard/users/detail.html
msgid "Date joined"
msgstr "Däté jöïnéd Ⱡ'σяєм ιρѕυм ∂σłσя #"

#: ecommerce/templates/oscar/dashboard/users/detail.html
msgid "Products viewed"
msgstr "Prödüçts vïéwéd Ⱡ'σяєм ιρѕυм ∂σłσя ѕιт α#"

#: ecommerce/templates/oscar/dashboard/users/detail.html
msgid "Number of orders"
msgstr "Nümßér öf ördérs Ⱡ'σяєм ιρѕυм ∂σłσя ѕιт αм#"

#: ecommerce/templates/oscar/dashboard/users/detail.html
msgid "Number of ordered items"
msgstr "Nümßér öf ördéréd ïtéms Ⱡ'σяєм ιρѕυм ∂σłσя ѕιт αмєт, ¢σ#"

#: ecommerce/templates/oscar/dashboard/users/detail.html
msgid "Total spent"
msgstr "Tötäl spént Ⱡ'σяєм ιρѕυм ∂σłσя #"

#: ecommerce/templates/oscar/dashboard/users/detail.html
msgid "Reviews written"
msgstr "Révïéws wrïttén Ⱡ'σяєм ιρѕυм ∂σłσя ѕιт α#"

#: ecommerce/templates/oscar/dashboard/users/detail.html
msgid "Send password reset email"
msgstr "Sénd pässwörd rését émäïl Ⱡ'σяєм ιρѕυм ∂σłσя ѕιт αмєт, ¢σηѕ#"

#: ecommerce/templates/oscar/dashboard/users/detail.html
#: ecommerce/templates/oscar/dashboard/users/detail.html
msgid "Addresses"
msgstr "Àddréssés Ⱡ'σяєм ιρѕυм ∂σł#"

#: ecommerce/templates/oscar/dashboard/users/detail.html
#: ecommerce/templates/oscar/dashboard/users/detail.html
msgid "Reviews"
msgstr "Révïéws Ⱡ'σяєм ιρѕυм #"

#: ecommerce/templates/oscar/dashboard/users/detail.html
msgid "Num items"
msgstr "Nüm ïtéms Ⱡ'σяєм ιρѕυм ∂σł#"

#: ecommerce/templates/oscar/dashboard/users/detail.html
msgid "Total value"
msgstr "Tötäl välüé Ⱡ'σяєм ιρѕυм ∂σłσя #"

#: ecommerce/templates/oscar/dashboard/users/detail.html
msgid "Date placed"
msgstr "Däté pläçéd Ⱡ'σяєм ιρѕυм ∂σłσя #"

#: ecommerce/templates/oscar/dashboard/users/detail.html
msgid "This customer has not placed any orders yet."
msgstr ""
"Thïs çüstömér häs nöt pläçéd äný ördérs ýét. Ⱡ'σяєм ιρѕυм ∂σłσя ѕιт αмєт, "
"¢σηѕє¢тєтυя #"

#: ecommerce/templates/oscar/dashboard/users/detail.html
msgid "This customer has not saved any addresses."
msgstr ""
"Thïs çüstömér häs nöt sävéd äný äddréssés. Ⱡ'σяєм ιρѕυм ∂σłσя ѕιт αмєт, "
"¢σηѕє¢тєтυя #"

#: ecommerce/templates/oscar/dashboard/users/detail.html
msgid "Product ID"
msgstr "Prödüçt ÌD Ⱡ'σяєм ιρѕυм ∂σłσ#"

#: ecommerce/templates/oscar/dashboard/users/detail.html
msgid "Score"
msgstr "Sçöré Ⱡ'σяєм ιρѕ#"

#: ecommerce/templates/oscar/dashboard/users/detail.html
msgctxt "Product review title"
msgid "Title"
msgstr "Tïtlé Ⱡ'σяєм ιρѕ#"

#: ecommerce/templates/oscar/dashboard/users/detail.html
msgid "Body"
msgstr "Bödý Ⱡ'σяєм ι#"

#: ecommerce/templates/oscar/dashboard/users/detail.html
msgid "Date created"
msgstr "Däté çréätéd Ⱡ'σяєм ιρѕυм ∂σłσя ѕ#"

#: ecommerce/templates/oscar/dashboard/users/detail.html
msgid "This customer has not written any reviews yet."
msgstr ""
"Thïs çüstömér häs nöt wrïttén äný révïéws ýét. Ⱡ'σяєм ιρѕυм ∂σłσя ѕιт αмєт, "
"¢σηѕє¢тєтυя α#"

#: ecommerce/urls.py
msgid "E-Commerce Service Administration"
msgstr ""
"É-Çömmérçé Sérvïçé Àdmïnïsträtïön Ⱡ'σяєм ιρѕυм ∂σłσя ѕιт αмєт, ¢σηѕє¢тє#"<|MERGE_RESOLUTION|>--- conflicted
+++ resolved
@@ -7,18 +7,14 @@
 msgstr ""
 "Project-Id-Version: PACKAGE VERSION\n"
 "Report-Msgid-Bugs-To: \n"
-<<<<<<< HEAD
-"POT-Creation-Date: 2018-02-22 11:09+0000\n"
-=======
-"POT-Creation-Date: 2018-02-22 10:47+0000\n"
->>>>>>> 388cbebe
+"POT-Creation-Date: 2017-12-15 09:43-0500\n"
 "PO-Revision-Date: YEAR-MO-DA HO:MI+ZONE\n"
 "Last-Translator: FULL NAME <EMAIL@ADDRESS>\n"
 "Language-Team: LANGUAGE <LL@li.org>\n"
+"Language: \n"
 "MIME-Version: 1.0\n"
 "Content-Type: text/plain; charset=UTF-8\n"
 "Content-Transfer-Encoding: 8bit\n"
-"Language: \n"
 "Plural-Forms: nplurals=2; plural=(n != 1);\n"
 
 #: ecommerce/core/admin.py
@@ -36,6 +32,7 @@
 #. Translators: "Waffle" is the name of a third-party library. It should not
 #. be translated
 #: ecommerce/core/admin.py
+#, python-brace-format
 msgid ""
 "User administration has been disabled due to the load on the database. This "
 "functionality can be restored by activating the {switch_name} Waffle switch."
@@ -286,6 +283,7 @@
 msgstr "Thïs çöüpön çödé häs éxpïréd. Ⱡ'σяєм ιρѕυм ∂σłσя ѕιт αмєт, ¢σηѕє¢#"
 
 #: ecommerce/coupons/views.py
+#, python-brace-format
 msgid "Product [{product}] not available for purchase."
 msgstr ""
 "Prödüçt [{product}] nöt äväïläßlé för pürçhäsé. Ⱡ'σяєм ιρѕυм ∂σłσя ѕιт αмєт,"
@@ -350,12 +348,14 @@
 "¢σηѕє¢тєтυя #"
 
 #: ecommerce/coupons/views.py ecommerce/extensions/basket/views.py
+#, python-brace-format
 msgid "You have already purchased {course} seat."
 msgstr ""
 "Ýöü hävé älréädý pürçhäséd {course} séät. Ⱡ'σяєм ιρѕυм ∂σłσя ѕιт αмєт, "
 "¢σηѕє¢тєтυ#"
 
 #: ecommerce/coupons/views.py
+#, python-brace-format
 msgid "A discount has been applied, courtesy of {enterprise_customer_name}."
 msgstr ""
 "À dïsçöünt häs ßéén äpplïéd, çöürtésý öf {enterprise_customer_name}. Ⱡ'σяєм "
@@ -382,6 +382,7 @@
 "Ⱡ'σяєм ιρѕυм ∂σłσя ѕιт αмєт, ¢σηѕє¢тєтυя#"
 
 #: ecommerce/courses/publishers.py
+#, python-brace-format
 msgid "Failed to publish commerce data for {course_id} to LMS."
 msgstr ""
 "Fäïléd tö püßlïsh çömmérçé dätä för {course_id} tö LMS. Ⱡ'σяєм ιρѕυм ∂σłσя "
@@ -416,6 +417,7 @@
 " çrédït. Trý thé tränsäçtïön ägäïn. Ⱡ'σяєм ιρѕυм ∂σłσя #"
 
 #: ecommerce/credit/views.py
+#, python-brace-format
 msgid ""
 "Credit is not currently available for \"{course_name}\". If you are "
 "currently enrolled in the course, please try again after all grading is "
@@ -445,6 +447,7 @@
 msgstr "%d%% éntérprïsé dïsçöünt Ⱡ'σяєм ιρѕυм ∂σłσя ѕιт αмєт, ¢σηѕ#"
 
 #: ecommerce/enterprise/benefits.py
+#, python-brace-format
 msgid "{value} fixed-price enterprise discount"
 msgstr ""
 "{value} fïxéd-prïçé éntérprïsé dïsçöünt Ⱡ'σяєм ιρѕυм ∂σłσя ѕιт αмєт, "
@@ -511,6 +514,7 @@
 "¢σηѕє¢тєтυя α#"
 
 #: ecommerce/enterprise/forms.py
+#, python-brace-format
 msgid "Discount provided by {enterprise_customer_name}."
 msgstr ""
 "Dïsçöünt prövïdéd ßý {enterprise_customer_name}. Ⱡ'σяєм ιρѕυм ∂σłσя ѕιт "
@@ -613,16 +617,19 @@
 msgstr "Énd Ⱡ'σяєм#"
 
 #: ecommerce/enterprise/utils.py
+#, python-brace-format
 msgid "SKU {sku} does not exist."
 msgstr "SKÛ {sku} döés nöt éxïst. Ⱡ'σяєм ιρѕυм ∂σłσя ѕιт αмєт, ¢σ#"
 
 #: ecommerce/enterprise/utils.py
+#, python-brace-format
 msgid "There is no Enterprise Customer associated with SKU {sku}."
 msgstr ""
 "Théré ïs nö Éntérprïsé Çüstömér ässöçïätéd wïth SKÛ {sku}. Ⱡ'σяєм ιρѕυм "
 "∂σłσя ѕιт αмєт, ¢σηѕє¢тєтυя α#"
 
 #: ecommerce/enterprise/utils.py
+#, python-brace-format
 msgid ""
 "If you have concerns about sharing your data, please contact your "
 "administrator at {enterprise}."
@@ -631,6 +638,7 @@
 "ädmïnïsträtör ät {enterprise}. Ⱡ'σяєм ιρѕυм ∂σłσя ѕιт αмєт, ¢σηѕє#"
 
 #: ecommerce/enterprise/utils.py
+#, python-brace-format
 msgid ""
 "If you have concerns about sharing your data, please contact your "
 "administrator at {enterprise} at {contact_info}."
@@ -640,6 +648,7 @@
 "αмєт, ¢#"
 
 #: ecommerce/enterprise/utils.py
+#, python-brace-format
 msgid "Enrollment in {course_name} was not complete."
 msgstr ""
 "Énröllmént ïn {course_name} wäs nöt çömplété. Ⱡ'σяєм ιρѕυм ∂σłσя ѕιт αмєт, "
@@ -680,33 +689,24 @@
 "∂σłσя ѕιт αмєт, ¢σηѕє¢тєтυя α#"
 
 #: ecommerce/extensions/api/serializers.py
-msgid "Products must have a certificate type."
-msgstr ""
-"Prödüçts müst hävé ä çértïfïçäté týpé. Ⱡ'σяєм ιρѕυм ∂σłσя ѕιт αмєт, "
-"¢σηѕє¢тєтυя#"
+#, python-brace-format
+msgid "Invalid product class [{product_class}] requested."
+msgstr ""
+"Ìnvälïd prödüçt çläss [{product_class}] réqüéstéd. Ⱡ'σяєм ιρѕυм ∂σłσя ѕιт "
+"αмєт, ¢σηѕє¢тєтυя#"
 
 #: ecommerce/extensions/api/serializers.py
+msgid "Products must indicate whether ID verification is required."
+msgstr ""
+"Prödüçts müst ïndïçäté whéthér ÌD vérïfïçätïön ïs réqüïréd. Ⱡ'σяєм ιρѕυм "
+"∂σłσя ѕιт αмєт, ¢σηѕє¢тєтυя α#"
+
 #: ecommerce/extensions/api/serializers.py
 msgid "Products must have a price."
 msgstr "Prödüçts müst hävé ä prïçé. Ⱡ'σяєм ιρѕυм ∂σłσя ѕιт αмєт, ¢σηѕє#"
 
 #: ecommerce/extensions/api/serializers.py
-msgid "Products must indicate whether ID verification is required."
-msgstr ""
-"Prödüçts müst ïndïçäté whéthér ÌD vérïfïçätïön ïs réqüïréd. Ⱡ'σяєм ιρѕυм "
-"∂σłσя ѕιт αмєт, ¢σηѕє¢тєтυя α#"
-
-#: ecommerce/extensions/api/serializers.py
-<<<<<<< HEAD
-#, python-brace-format
-=======
->>>>>>> 388cbebe
-msgid "Invalid product class [{product_class}] requested."
-msgstr ""
-"Ìnvälïd prödüçt çläss [{product_class}] réqüéstéd. Ⱡ'σяєм ιρѕυм ∂σłσя ѕιт "
-"αмєт, ¢σηѕє¢тєтυя#"
-
-#: ecommerce/extensions/api/serializers.py
+#, python-brace-format
 msgid ""
 "Course [{course_id}] was not published to LMS because the switch "
 "[publish_course_modes_to_lms] is disabled. To avoid ghost SKUs, data has not"
@@ -744,12 +744,14 @@
 
 #: ecommerce/extensions/api/v2/views/baskets.py
 #: ecommerce/extensions/basket/views.py
+#, python-brace-format
 msgid "Products with SKU(s) [{skus}] do not exist."
 msgstr ""
 "Prödüçts wïth SKÛ(s) [{skus}] dö nöt éxïst. Ⱡ'σяєм ιρѕυм ∂σłσя ѕιт αмєт, "
 "¢σηѕє¢тєтυя#"
 
 #: ecommerce/extensions/basket/models.py
+#, python-brace-format
 msgid "{id} - {status} basket (owner: {owner}, lines: {num_lines})"
 msgstr ""
 "{id} - {status} ßäskét (öwnér: {owner}, lïnés: {num_lines}) Ⱡ'σяєм ιρѕυм "
@@ -794,10 +796,12 @@
 msgstr "Nö SKÛ prövïdéd. Ⱡ'σяєм ιρѕυм ∂σłσя ѕιт αм#"
 
 #: ecommerce/extensions/basket/views.py
+#, python-brace-format
 msgid "SKU [{sku}] does not exist."
 msgstr "SKÛ [{sku}] döés nöt éxïst. Ⱡ'σяєм ιρѕυм ∂σłσя ѕιт αмєт, ¢σηѕ#"
 
 #: ecommerce/extensions/basket/views.py
+#, python-brace-format
 msgid "Product [{product}] not available to buy."
 msgstr ""
 "Prödüçt [{product}] nöt äväïläßlé tö ßüý. Ⱡ'σяєм ιρѕυм ∂σłσя ѕιт αмєт, "
@@ -810,24 +814,6 @@
 "¢σηѕє¢тєтυя #"
 
 #: ecommerce/extensions/basket/views.py
-#, python-brace-format
-msgid ""
-"{strong_start}Purchasing access just for "
-"yourself?{strong_end}{paragraph_start}If you are purchasing a single code "
-"for someone else, please continue with checkout. However, If you are the "
-"learner {link_start}go back{link_end} to enroll directly.{paragraph_end}"
-msgstr ""
-"{strong_start}Pürçhäsïng äççéss jüst för "
-"ýöürsélf?{strong_end}{paragraph_start}Ìf ýöü äré pürçhäsïng ä sïnglé çödé "
-"för söméöné élsé, pléäsé çöntïnüé wïth çhéçköüt. Höwévér, Ìf ýöü äré thé "
-"léärnér {link_start}gö ßäçk{link_end} tö énröll dïréçtlý.{paragraph_end} "
-"Ⱡ'σяєм ιρѕυм ∂σłσя ѕιт αмєт, ¢σηѕє¢тєтυя α∂ιριѕι¢ιηg єłιт, ѕє∂ ∂σ єιυѕмσ∂ "
-"тємρσя ιη¢ι∂ι∂υηт υт łαвσяє єт ∂σłσяє мαgηα αłιqυα. υт єηιм α∂ мιηιм νєηιαм,"
-" qυιѕ ησѕтяυ∂ єχєя¢ιтαтιση υłłαм¢σ łαвσяιѕ ηιѕι υт αłιqυιρ єχ єα ¢σммσ∂σ "
-"¢σηѕєqυαт. ∂υιѕ αυтє ιяυяє ∂σłσя ιη яєρяєнєη∂єяιт ιη νσłυρтαтє νєłιт єѕѕє "
-"¢ιłłυм ∂σłσяє єυ ƒυgιαт ηυłłα ραяιαтυя. єχ¢єρтєυя ѕιηт σ¢¢αє¢αт ¢υ#"
-
-#: ecommerce/extensions/basket/views.py
 msgid ""
 "After you complete your order you will be able to select course dates from "
 "your dashboard."
@@ -858,54 +844,41 @@
 "çöürsé. Ⱡ'σяєм ιρѕυм ∂σłσя ѕιт αмєт, ¢σηѕє¢тєт#"
 
 #: ecommerce/extensions/basket/views.py
-msgid ""
-"{paragraph_start}By purchasing, you and your organization agree to the "
-"following terms:{paragraph_end} {ul_start} {li_start}Each code is valid for "
-"the one course covered and can be used only one time.{li_end} {li_start}You "
-"are responsible for distributing codes to your learners.{li_end} "
-"{li_start}Each code will expire in one year from date of purchase or, if "
-"earlier, once the course is closed.{li_end} {li_start}If a course is not "
-"designated as self-paced, you should confirm that a course run is available "
-"before expiration. {li_end} {li_start}You may not resell codes to third "
-"parties.{li_end} {ul_end} {strong_start}All sales final. No "
-"refunds.{strong_end} {paragraph_start}You will receive an email at "
-"{user_email} with your enrollment code(s). {paragraph_end}"
-msgstr ""
-"{paragraph_start}Bý pürçhäsïng, ýöü änd ýöür örgänïzätïön ägréé tö thé "
-"föllöwïng térms:{paragraph_end} {ul_start} {li_start}Éäçh çödé ïs välïd för "
-"thé öné çöürsé çövéréd änd çän ßé üséd önlý öné tïmé.{li_end} {li_start}Ýöü "
-"äré réspönsïßlé för dïstrïßütïng çödés tö ýöür léärnérs.{li_end} "
-"{li_start}Éäçh çödé wïll éxpïré ïn öné ýéär fröm däté öf pürçhäsé ör, ïf "
-"éärlïér, önçé thé çöürsé ïs çlöséd.{li_end} {li_start}Ìf ä çöürsé ïs nöt "
-"désïgnätéd äs sélf-päçéd, ýöü shöüld çönfïrm thät ä çöürsé rün ïs äväïläßlé "
-"ßéföré éxpïrätïön. {li_end} {li_start}Ýöü mäý nöt réséll çödés tö thïrd "
-"pärtïés.{li_end} {ul_end} {strong_start}Àll sälés fïnäl. Nö "
-"réfünds.{strong_end} {paragraph_start}Ýöü wïll réçéïvé än émäïl ät "
-"{user_email} wïth ýöür énröllmént çödé(s). {paragraph_end}#"
+#, python-brace-format
+msgid ""
+"You will receive an email at {user_email} with your enrollment code(s)."
+msgstr ""
+"Ýöü wïll réçéïvé än émäïl ät {user_email} wïth ýöür énröllmént çödé(s). "
+"Ⱡ'σяєм ιρѕυм ∂σłσя ѕιт αмєт, ¢σηѕє¢тєтυя α#"
 
 #: ecommerce/extensions/basket/views.py
+#, python-brace-format
 msgid "Could not apply the code '{code}'; it requires data sharing consent."
 msgstr ""
 "Çöüld nöt äpplý thé çödé '{code}'; ït réqüïrés dätä shärïng çönsént. Ⱡ'σяєм "
 "ιρѕυм ∂σłσя ѕιт αмєт, ¢σηѕє¢тєтυя α#"
 
 #: ecommerce/extensions/basket/views.py
+#, python-brace-format
 msgid "Coupon code '{code}' has expired."
 msgstr ""
 "Çöüpön çödé '{code}' häs éxpïréd. Ⱡ'σяєм ιρѕυм ∂σłσя ѕιт αмєт, ¢σηѕє¢т#"
 
 #: ecommerce/extensions/basket/views.py
+#, python-brace-format
 msgid "Coupon code '{code}' is not active."
 msgstr ""
 "Çöüpön çödé '{code}' ïs nöt äçtïvé. Ⱡ'σяєм ιρѕυм ∂σłσя ѕιт αмєт, ¢σηѕє¢тє#"
 
 #: ecommerce/extensions/basket/views.py
+#, python-brace-format
 msgid "Coupon code '{code}' has already been redeemed."
 msgstr ""
 "Çöüpön çödé '{code}' häs älréädý ßéén rédééméd. Ⱡ'σяєм ιρѕυм ∂σłσя ѕιт αмєт,"
 " ¢σηѕє¢тєтυя #"
 
 #: ecommerce/extensions/basket/views.py ecommerce/extensions/basket/views.py
+#, python-brace-format
 msgid "Coupon code '{code}' is not valid for this basket."
 msgstr ""
 "Çöüpön çödé '{code}' ïs nöt välïd för thïs ßäskét. Ⱡ'σяєм ιρѕυм ∂σłσя ѕιт "
@@ -918,18 +891,21 @@
 "ѕιт αмєт, ¢σηѕє¢тєтυя α#"
 
 #: ecommerce/extensions/basket/views.py
+#, python-brace-format
 msgid "Coupon code '{code}' added to basket."
 msgstr ""
 "Çöüpön çödé '{code}' äddéd tö ßäskét. Ⱡ'σяєм ιρѕυм ∂σłσя ѕιт αмєт, "
 "¢σηѕє¢тєт#"
 
 #: ecommerce/extensions/basket/views.py
+#, python-brace-format
 msgid "You have already added coupon code '{code}' to your basket."
 msgstr ""
 "Ýöü hävé älréädý äddéd çöüpön çödé '{code}' tö ýöür ßäskét. Ⱡ'σяєм ιρѕυм "
 "∂σłσя ѕιт αмєт, ¢σηѕє¢тєтυя α#"
 
 #: ecommerce/extensions/basket/views.py
+#, python-brace-format
 msgid "Coupon code '{code}' does not exist."
 msgstr ""
 "Çöüpön çödé '{code}' döés nöt éxïst. Ⱡ'σяєм ιρѕυм ∂σłσя ѕιт αмєт, ¢σηѕє¢тє#"
@@ -957,6 +933,7 @@
 msgstr "Émäïl Ⱡ'σяєм ιρѕ#"
 
 #: ecommerce/extensions/dashboard/orders/views.py
+#, python-brace-format
 msgid ""
 "{link_start}Refund #{refund_id}{link_end} created! Click "
 "{link_start}here{link_end} to view it."
@@ -1035,16 +1012,19 @@
 msgstr "Prögräm ÛÛÌD Ⱡ'σяєм ιρѕυм ∂σłσя ѕ#"
 
 #: ecommerce/extensions/offer/utils.py
+#, python-brace-format
 msgid "{benefit_value}%"
 msgstr "{benefit_value}% Ⱡ'σяєм ι#"
 
 #: ecommerce/extensions/offer/utils.py
+#, python-brace-format
 msgid "${benefit_value}"
 msgstr "${benefit_value} Ⱡ'σяєм ι#"
 
 #. Translators: "Waffle" is the name of a third-party library. It should not
 #. be translated
 #: ecommerce/extensions/order/admin.py
+#, python-brace-format
 msgid ""
 "Order administration has been disabled due to the load on the database. This"
 " functionality can be restored by activating the {switch_name} Waffle "
@@ -1059,10 +1039,6 @@
 "αυтє ιяυяє ∂σłσя ιη яєρяєнєη∂єяιт ιη νσłυρтαтє νєłιт єѕѕє ¢ιłłυм ∂σłσяє єυ "
 "ƒυgιαт ηυłłα ραяιαтυя. єχ¢єρтєυя ѕιηт σ¢¢αє¢αт ¢υρι∂αтαт ηση ρяσι∂є#"
 
-#: ecommerce/extensions/order/models.py
-msgid "Business Client"
-msgstr "Büsïnéss Çlïént Ⱡ'σяєм ιρѕυм ∂σłσя ѕιт α#"
-
 #: ecommerce/extensions/order/models.py ecommerce/extensions/payment/models.py
 msgid "Payment Processor"
 msgstr "Päýmént Pröçéssör Ⱡ'σяєм ιρѕυм ∂σłσя ѕιт αмє#"
@@ -1113,12 +1089,9 @@
 #. fields on the payment form. For example, the first name field is
 #. required, so this would read "First name (required)".
 #: ecommerce/extensions/payment/forms.py
+#, python-brace-format
 msgid "{label} (required)"
 msgstr "{label} (réqüïréd) Ⱡ'σяєм ιρѕυм ∂σłσя ѕιт#"
-
-#: ecommerce/extensions/payment/forms.py ecommerce/extensions/voucher/utils.py
-msgid "Organization"
-msgstr "Örgänïzätïön Ⱡ'σяєм ιρѕυм ∂σłσя ѕ#"
 
 #: ecommerce/extensions/payment/forms.py ecommerce/extensions/payment/forms.py
 #: ecommerce/extensions/payment/views/__init__.py
@@ -1167,6 +1140,7 @@
 msgstr "Thïs fïéld ïs réqüïréd. Ⱡ'σяєм ιρѕυм ∂σłσя ѕιт αмєт, ¢σ#"
 
 #: ecommerce/extensions/payment/forms.py
+#, python-brace-format
 msgid "{state} is not a valid state/province in {country}."
 msgstr ""
 "{state} ïs nöt ä välïd stäté/prövïnçé ïn {country}. Ⱡ'σяєм ιρѕυм ∂σłσя ѕιт "
@@ -1208,6 +1182,7 @@
 msgstr "... Ⱡ'σяєм#"
 
 #: ecommerce/extensions/payment/views/cybersource.py
+#, python-brace-format
 msgid ""
 "An error occurred while processing your payment. You have not been charged. "
 "Please double-check the information you provided and try again. For help, "
@@ -1289,6 +1264,7 @@
 #: ecommerce/extensions/voucher/tests/test_utils.py
 #: ecommerce/extensions/voucher/tests/test_utils.py
 #: ecommerce/extensions/voucher/utils.py ecommerce/extensions/voucher/utils.py
+#, python-brace-format
 msgid "{percentage} %"
 msgstr "{percentage} % Ⱡ'σяєм ιρѕ#"
 
@@ -1338,6 +1314,10 @@
 #: ecommerce/extensions/voucher/utils.py
 msgid "Course Seat Types"
 msgstr "Çöürsé Séät Týpés Ⱡ'σяєм ιρѕυм ∂σłσя ѕιт αмє#"
+
+#: ecommerce/extensions/voucher/utils.py
+msgid "Organization"
+msgstr "Örgänïzätïön Ⱡ'σяєм ιρѕυм ∂σłσя ѕ#"
 
 #: ecommerce/extensions/voucher/utils.py
 msgid "Client"
@@ -1404,10 +1384,12 @@
 msgstr "Émäïl Dömäïns Ⱡ'σяєм ιρѕυм ∂σłσя ѕι#"
 
 #: ecommerce/extensions/voucher/utils.py
+#, python-brace-format
 msgid "Range for coupon [{coupon_id}]"
 msgstr "Rängé för çöüpön [{coupon_id}] Ⱡ'σяєм ιρѕυм ∂σłσя ѕιт αмєт, ¢#"
 
 #: ecommerce/extensions/voucher/views.py
+#, python-brace-format
 msgid "Coupon Report for {coupon_name}"
 msgstr "Çöüpön Répört för {coupon_name} Ⱡ'σяєм ιρѕυм ∂σłσя ѕιт αмєт, #"
 
@@ -1451,14 +1433,17 @@
 msgstr "Réfünd Tränsäçtïöns Ⱡ'σяєм ιρѕυм ∂σłσя ѕιт αмєт,#"
 
 #: ecommerce/management/views.py
+#, python-brace-format
 msgid "{action} is not a valid action."
 msgstr "{action} ïs nöt ä välïd äçtïön. Ⱡ'σяєм ιρѕυм ∂σłσя ѕιт αмєт, ¢σηѕ#"
 
 #: ecommerce/programs/benefits.py
+#, python-brace-format
 msgid "{value}% program discount"
 msgstr "{value}% prögräm dïsçöünt Ⱡ'σяєм ιρѕυм ∂σłσя ѕιт αмєт, #"
 
 #: ecommerce/programs/benefits.py
+#, python-brace-format
 msgid "{value} fixed-price program discount"
 msgstr ""
 "{value} fïxéd-prïçé prögräm dïsçöünt Ⱡ'σяєм ιρѕυм ∂σłσя ѕιт αмєт, ¢σηѕє¢тє#"
@@ -1470,6 +1455,7 @@
 "¢σηѕє¢тєтυя #"
 
 #: ecommerce/programs/forms.py
+#, python-brace-format
 msgid "Discount for the {program_title} {program_type} Program"
 msgstr ""
 "Dïsçöünt för thé {program_title} {program_type} Prögräm Ⱡ'σяєм ιρѕυм ∂σłσя "
@@ -2069,23 +2055,6 @@
 #: ecommerce/templates/edx/checkout/receipt.html
 #, python-format
 msgid ""
-"Your order is complete. You will receive a confirmation message and your "
-"enrollment codes(s) at %(link_start)s%(email)s%(link_end)s. If you need a "
-"receipt, you can print this page."
-msgstr ""
-"Ýöür ördér ïs çömplété. Ýöü wïll réçéïvé ä çönfïrmätïön méssägé änd ýöür "
-"énröllmént çödés(s) ät %(link_start)s%(email)s%(link_end)s. Ìf ýöü nééd ä "
-"réçéïpt, ýöü çän prïnt thïs pägé. Ⱡ'σяєм ιρѕυм ∂σłσя ѕιт αмєт, ¢σηѕє¢тєтυя "
-"α∂ιριѕι¢ιηg єłιт, ѕє∂ ∂σ єιυѕмσ∂ тємρσя ιη¢ι∂ι∂υηт υт łαвσяє єт ∂σłσяє мαgηα"
-" αłιqυα. υт єηιм α∂ мιηιм νєηιαм, qυιѕ ησѕтяυ∂ єχєя¢ιтαтιση υłłαм¢σ łαвσяιѕ "
-"ηιѕι υт αłιqυιρ єχ єα ¢σммσ∂σ ¢σηѕєqυαт. ∂υιѕ αυтє ιяυяє ∂σłσя ιη "
-"яєρяєнєη∂єяιт ιη νσłυρтαтє νєłιт єѕѕє ¢ιłłυм ∂σłσяє єυ ƒυgιαт ηυłłα "
-"ραяιαтυя. єχ¢єρтєυя ѕιηт σ¢¢αє¢αт ¢υρι∂αтαт ηση ρяσι∂єηт, ѕυηт ιη ¢υłρα qυι "
-"σƒƒι¢ια ∂єѕєяυηт мσłł#"
-
-#: ecommerce/templates/edx/checkout/receipt.html
-#, python-format
-msgid ""
 "Your order is complete. If you need a receipt, you can print this page. You "
 "will also receive a confirmation message with this information at "
 "%(link_start)s%(email)s%(link_end)s."
@@ -2141,7 +2110,6 @@
 msgstr "Ìtém Prïçé: Ⱡ'σяєм ιρѕυм ∂σłσя #"
 
 #: ecommerce/templates/edx/checkout/receipt.html
-#: ecommerce/templates/oscar/basket/partials/client_side_checkout_basket.html
 msgid "Subtotal"
 msgstr "Süßtötäl Ⱡ'σяєм ιρѕυм ∂#"
 
@@ -2184,10 +2152,6 @@
 msgid "Go to Dashboard"
 msgstr "Gö tö Däshßöärd Ⱡ'σяєм ιρѕυм ∂σłσя ѕιт α#"
 
-#: ecommerce/templates/edx/checkout/receipt.html
-msgid "Find more courses"
-msgstr "Fïnd möré çöürsés Ⱡ'σяєм ιρѕυм ∂σłσя ѕιт αмє#"
-
 #: ecommerce/templates/edx/checkout/receipt_not_found.html
 msgid "Order Not Found"
 msgstr "Ördér Nöt Föünd Ⱡ'σяєм ιρѕυм ∂σłσя ѕιт α#"
@@ -2432,32 +2396,6 @@
 "                                ägäïn, ör %(support_link_start)sçöntäçt %(platform_name)s Süppört%(link_end)s.\n"
 "                             Ⱡ'σяєм ιρѕυм ∂σłσя ѕιт αмєт, ¢σηѕє¢тєтυя α∂ιριѕι¢ιηg єłιт, ѕє∂ ∂σ єιυѕмσ∂ тємρσя ιη¢ι∂ι∂υηт υт łαвσяє єт ∂σłσяє мαgηα αłιqυα. υт єηιм α∂ мιηιм νєηιαм, qυιѕ ησѕтяυ∂ єχєя¢ιтαтιση υłłαм¢σ łαвσяιѕ ηιѕι υт αłιqυιρ єχ єα ¢σммσ∂σ ¢σηѕєqυαт. ∂υιѕ αυтє ιяυяє ∂σłσя ιη яєρяєнєη∂єяιт ιη νσłυρтαтє νєłιт єѕѕє ¢ιłłυм ∂σł#"
 
-#: ecommerce/templates/oscar/basket/messages/new_total.html
-msgid "Your basket is now empty"
-msgstr "Ýöür ßäskét ïs nöw émptý Ⱡ'σяєм ιρѕυм ∂σłσя ѕιт αмєт, ¢ση#"
-
-#: ecommerce/templates/oscar/basket/messages/new_total.html
-#: ecommerce/templates/oscar/basket/messages/new_total.html
-#, python-format
-msgid ""
-"\n"
-"            %(strong_start)sWe’ve updated your quantity.%(strong_end)s\n"
-"            %(paragraph_start)sYour cart includes %(num_items)s enrollment codes at a total cost of %(total)s that you will receive via email.%(paragraph_end)s\n"
-"        "
-msgstr ""
-"\n"
-"            %(strong_start)sWé’vé üpdätéd ýöür qüäntïtý.%(strong_end)s\n"
-"            %(paragraph_start)sÝöür çärt ïnçlüdés %(num_items)s énröllmént çödés ät ä tötäl çöst öf %(total)s thät ýöü wïll réçéïvé vïä émäïl.%(paragraph_end)s\n"
-"         Ⱡ'σяєм ιρѕυм ∂σłσя ѕιт αмєт, ¢σηѕє¢тєтυя α∂ιριѕι¢ιηg єłιт, ѕє∂ ∂σ єιυѕмσ∂ тємρσя ιη¢ι∂ι∂υηт υт łαвσяє єт ∂σłσяє мαgηα αłιqυα. υт єηιм α∂ мιηιм νєηιαм, qυιѕ ησѕтяυ∂ єχєя¢ιтαтιση υłłαм¢σ łαвσяιѕ ηιѕι υт αłιqυιρ єχ єα ¢σммσ∂σ ¢σηѕєqυαт. ∂υιѕ αυтє ιяυяє ∂σłσя ιη яєρяєнєη∂єяιт ιη νσłυρтαтє νєłιт єѕѕє ¢ιłłυм ∂σłσяє єυ ƒυgιαт ηυłłα ραяιαтυя. єχ¢єρтєυя ѕιηт σ¢¢αє¢αт ¢υρι∂αтαт ηση ρяσι∂єηт, ѕυηт ιη ¢υłρα qυι σ#"
-
-#: ecommerce/templates/oscar/basket/messages/new_total.html
-msgid "View basket"
-msgstr "Vïéw ßäskét Ⱡ'σяєм ιρѕυм ∂σłσя #"
-
-#: ecommerce/templates/oscar/basket/messages/new_total.html
-msgid "Checkout now"
-msgstr "Çhéçköüt nöw Ⱡ'σяєм ιρѕυм ∂σłσя ѕ#"
-
 #: ecommerce/templates/oscar/basket/partials/add_voucher_form.html
 msgid "Applying..."
 msgstr "Àpplýïng... Ⱡ'σяєм ιρѕυм ∂σłσя #"
@@ -2490,10 +2428,6 @@
 #: ecommerce/templates/oscar/basket/partials/client_side_checkout_basket.html
 msgid "summary"
 msgstr "sümmärý Ⱡ'σяєм ιρѕυм #"
-
-#: ecommerce/templates/oscar/basket/partials/client_side_checkout_basket.html
-msgid "Quanity"
-msgstr "Qüänïtý Ⱡ'σяєм ιρѕυм #"
 
 #: ecommerce/templates/oscar/basket/partials/client_side_checkout_basket.html
 msgid "Discounts applied"
@@ -2774,14 +2708,14 @@
 #, python-format
 msgid ""
 "\n"
-"                    Please try to submit your payment again. If this problem persists, please refer to our %(start_link)s\n"
-"                    Payments FAQ %(end_link)s for troubleshooting tips.\n"
+"                    Please try to submit your payment again. If this problem persists, contact %(start_link)s\n"
+"                    %(payment_support_email)s%(end_link)s.\n"
 "                    "
 msgstr ""
 "\n"
-"                    Pléäsé trý tö süßmït ýöür päýmént ägäïn. Ìf thïs prößlém pérsïsts, pléäsé référ tö öür %(start_link)s\n"
-"                    Päýménts FÀQ %(end_link)s för tröüßléshöötïng tïps.\n"
-"                     Ⱡ'σяєм ιρѕυм ∂σłσя ѕιт αмєт, ¢σηѕє¢тєтυя α∂ιριѕι¢ιηg єłιт, ѕє∂ ∂σ єιυѕмσ∂ тємρσя ιη¢ι∂ι∂υηт υт łαвσяє єт ∂σłσяє мαgηα αłιqυα. υт єηιм α∂ мιηιм νєηιαм, qυιѕ ησѕтяυ∂ єχєя¢ιтαтιση υłłαм¢σ łαвσяιѕ ηιѕι υт αłιqυιρ єχ єα ¢σммσ∂σ ¢σηѕєqυαт. ∂υιѕ αυтє ιяυяє ∂σłσя ιη яєρяєнєη∂єяιт ιη νσłυρтαтє νєłιт єѕѕє ¢ιłłυм ∂σłσяє єυ ƒυgιαт ηυłłα ραяιαтυя. єχ¢єρтєυя ѕιηт σ¢¢αє¢αт ¢υρι∂αт#"
+"                    Pléäsé trý tö süßmït ýöür päýmént ägäïn. Ìf thïs prößlém pérsïsts, çöntäçt %(start_link)s\n"
+"                    %(payment_support_email)s%(end_link)s.\n"
+"                     Ⱡ'σяєм ιρѕυм ∂σłσя ѕιт αмєт, ¢σηѕє¢тєтυя α∂ιριѕι¢ιηg єłιт, ѕє∂ ∂σ єιυѕмσ∂ тємρσя ιη¢ι∂ι∂υηт υт łαвσяє єт ∂σłσяє мαgηα αłιqυα. υт єηιм α∂ мιηιм νєηιαм, qυιѕ ησѕтяυ∂ єχєя¢ιтαтιση υłłαм¢σ łαвσяιѕ ηιѕι υт αłιqυιρ єχ єα ¢σммσ∂σ ¢σηѕєqυαт. ∂υιѕ αυтє ιяυяє ∂σłσя ιη яєρяєнєη∂єяιт ιη νσłυρтαтє νєłιт єѕѕє ¢ιłłυм ∂σłσяє єυ ƒυgιαт ηυłłα ραяιαтυя. єχ¢єρтєυя ѕιηт σ¢¢αє¢αт ¢υρι∂αтαт ηση ρяσι∂єηт, ѕυηт ιη ¢υłρα qυι σƒƒι¢ια ∂єѕєяυηт мσłłιт αηιм#"
 
 #: ecommerce/templates/oscar/checkout/payment_error.html
 #: ecommerce/templates/oscar/checkout/payment_error.html
